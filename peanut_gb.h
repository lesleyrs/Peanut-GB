/**
 * MIT License
 *
 * Copyright (c) 2018-2022 Mahyar Koshkouei
 *
 * Permission is hereby granted, free of charge, to any person obtaining a copy
 * of this software and associated documentation files (the "Software"), to
 * deal in the Software without restriction, including without limitation the
 * rights to use, copy, modify, merge, publish, distribute, sublicense, and/or
 * sell copies of the Software, and to permit persons to whom the Software is
 * furnished to do so, subject to the following conditions:
 *
 * The above copyright notice and this permission notice shall be included in
 * all copies or substantial portions of the Software.
 *
 * THE SOFTWARE IS PROVIDED "AS IS", WITHOUT WARRANTY OF ANY KIND, EXPRESS OR
 * IMPLIED, INCLUDING BUT NOT LIMITED TO THE WARRANTIES OF MERCHANTABILITY,
 * FITNESS FOR A PARTICULAR PURPOSE AND NONINFRINGEMENT. IN NO EVENT SHALL THE
 * AUTHORS OR COPYRIGHT HOLDERS BE LIABLE FOR ANY CLAIM, DAMAGES OR OTHER
 * LIABILITY, WHETHER IN AN ACTION OF CONTRACT, TORT OR OTHERWISE, ARISING
 * FROM, OUT OF OR IN CONNECTION WITH THE SOFTWARE OR THE USE OR OTHER DEALINGS
 * IN THE SOFTWARE.
 *
 * Please note that at least three parts of source code within this project was
 * taken from the SameBoy project at https://github.com/LIJI32/SameBoy/ which at
 * the time of this writing is released under the MIT License. Occurrences of
 * this code is marked as being taken from SameBoy with a comment.
 * SameBoy, and code marked as being taken from SameBoy,
 * is Copyright (c) 2015-2019 Lior Halphon.
 */

#ifndef PEANUT_GB_H
#define PEANUT_GB_H

#if defined(__has_include)
# if __has_include("version.all")
#  include "version.all"	/* Version information */
# endif
#else
/* Stub __has_include for later. */
# define __has_include(x) 0
#endif

#include <stdlib.h>	/* Required for qsort and abort */
#include <stdint.h>	/* Required for int types */
#include <string.h>	/* Required for memset */
#include <time.h>	/* Required for tm struct */

/**
* If PEANUT_GB_IS_LITTLE_ENDIAN is positive, then Peanut-GB will be configured
* for a little endian platform. If 0, then big endian.
*/
#if !defined(PEANUT_GB_IS_LITTLE_ENDIAN)
/* If endian is not defined, then attempt to detect it. */
# if defined(__BYTE_ORDER__)
#  if __BYTE_ORDER__ != __ORDER_LITTLE_ENDIAN__
/* Building for a big endian platform. */
#   define PEANUT_GB_IS_LITTLE_ENDIAN 0
#  else
#   define PEANUT_GB_IS_LITTLE_ENDIAN 1
#  endif /* __BYTE_ORDER__ != __ORDER_LITTLE_ENDIAN__ */
# elif defined(_WIN32)
/* We assume that Windows is always little endian by default. */
#  define PEANUT_GB_IS_LITTLE_ENDIAN 1
# elif !defined(PEANUT_GB_IS_LITTLE_ENDIAN)
#  error "Could not detect target platform endian. Please define PEANUT_GB_IS_LITTLE_ENDIAN"
# endif
#endif /* !defined(PEANUT_GB_IS_LITTLE_ENDIAN) */

#if PEANUT_GB_IS_LITTLE_ENDIAN == 0
# error "Peanut-GB only supports little endian targets"
/* This is because the logic has been written with assumption of little
 * endian byte order. */
#endif

/** Definitions for compile-time setting of features. **/
/**
 * Sound support must be provided by an external library. When audio_read() and
 * audio_write() functions are provided, define ENABLE_SOUND to a non-zero value
 * before including peanut_gb.h in order for these functions to be used.
 */
#ifndef ENABLE_SOUND
# define ENABLE_SOUND 0
#endif

/* Enable LCD drawing. On by default. May be turned off for testing purposes. */
#ifndef ENABLE_LCD
# define ENABLE_LCD 1
#endif

/* Adds more code to improve LCD rendering accuracy. */
#ifndef PEANUT_GB_HIGH_LCD_ACCURACY
# define PEANUT_GB_HIGH_LCD_ACCURACY 1
#endif

/* Play BIOS before playing cartridge.
 * This setting is currently not implemented. */
#ifndef PEANUT_GB_USE_BIOS
<<<<<<< HEAD
	#define PEANUT_GB_USE_BIOS 0
=======
# define PEANUT_GB_USE_BIOS 0
#endif

/* Use intrinsic functions. This may produce smaller and faster code. */
#ifndef PEANUT_GB_USE_INTRINSICS
# define PEANUT_GB_USE_INTRINSICS 1
#endif

/* Function definition for abort(). */
#ifndef PEANUT_GB_ABORT
# define PEANUT_GB_ABORT() abort()
>>>>>>> 4bdeee1c
#endif

/** Internal source code. **/
/* Interrupt masks */
#define VBLANK_INTR	0x01
#define LCDC_INTR	0x02
#define TIMER_INTR	0x04
#define SERIAL_INTR	0x08
#define CONTROL_INTR	0x10
#define ANY_INTR	0x1F

/* Memory section sizes for DMG */
#define WRAM_SIZE	0x2000
#define VRAM_SIZE	0x2000
#define HRAM_IO_SIZE	0x0100
#define OAM_SIZE	0x00A0

/* Memory addresses */
#define ROM_0_ADDR      0x0000
#define ROM_N_ADDR      0x4000
#define VRAM_ADDR       0x8000
#define CART_RAM_ADDR   0xA000
#define WRAM_0_ADDR     0xC000
#define WRAM_1_ADDR     0xD000
#define ECHO_ADDR       0xE000
#define OAM_ADDR        0xFE00
#define UNUSED_ADDR     0xFEA0
#define IO_ADDR         0xFF00
#define HRAM_ADDR       0xFF80
#define INTR_EN_ADDR    0xFFFF

/* Cart section sizes */
#define ROM_BANK_SIZE   0x4000
#define WRAM_BANK_SIZE  0x1000
#define CRAM_BANK_SIZE  0x2000
#define VRAM_BANK_SIZE  0x2000

/* DIV Register is incremented at rate of 16384Hz.
 * 4194304 / 16384 = 256 clock cycles for one increment. */
#define DIV_CYCLES          256

/* Serial clock locked to 8192Hz on DMG.
 * 4194304 / (8192 / 8) = 4096 clock cycles for sending 1 byte. */
#define SERIAL_CYCLES       4096

/* Calculating VSYNC. */
#define DMG_CLOCK_FREQ      4194304.0
#define SCREEN_REFRESH_CYCLES 70224.0
#define VERTICAL_SYNC       (DMG_CLOCK_FREQ/SCREEN_REFRESH_CYCLES)

/* SERIAL SC register masks. */
#define SERIAL_SC_TX_START  0x80
#define SERIAL_SC_CLOCK_SRC 0x01

/* STAT register masks */
#define STAT_LYC_INTR       0x40
#define STAT_MODE_2_INTR    0x20
#define STAT_MODE_1_INTR    0x10
#define STAT_MODE_0_INTR    0x08
#define STAT_LYC_COINC      0x04
#define STAT_MODE           0x03
#define STAT_USER_BITS      0xF8

/* LCDC control masks */
#define LCDC_ENABLE         0x80
#define LCDC_WINDOW_MAP     0x40
#define LCDC_WINDOW_ENABLE  0x20
#define LCDC_TILE_SELECT    0x10
#define LCDC_BG_MAP         0x08
#define LCDC_OBJ_SIZE       0x04
#define LCDC_OBJ_ENABLE     0x02
#define LCDC_BG_ENABLE      0x01

/* LCD characteristics */
#define LCD_LINE_CYCLES     456
#define LCD_MODE_0_CYCLES   0
#define LCD_MODE_2_CYCLES   204
#define LCD_MODE_3_CYCLES   284
#define LCD_VERT_LINES      154
#define LCD_WIDTH           160
#define LCD_HEIGHT          144

/* VRAM Locations */
#define VRAM_TILES_1        (0x8000 - VRAM_ADDR)
#define VRAM_TILES_2        (0x8800 - VRAM_ADDR)
#define VRAM_BMAP_1         (0x9800 - VRAM_ADDR)
#define VRAM_BMAP_2         (0x9C00 - VRAM_ADDR)
#define VRAM_TILES_3        (0x8000 - VRAM_ADDR + VRAM_BANK_SIZE)
#define VRAM_TILES_4        (0x8800 - VRAM_ADDR + VRAM_BANK_SIZE)

/* Interrupt jump addresses */
#define VBLANK_INTR_ADDR    0x0040
#define LCDC_INTR_ADDR      0x0048
#define TIMER_INTR_ADDR     0x0050
#define SERIAL_INTR_ADDR    0x0058
#define CONTROL_INTR_ADDR   0x0060

/* SPRITE controls */
#define NUM_SPRITES         0x28
#define MAX_SPRITES_LINE    0x0A
#define OBJ_PRIORITY        0x80
#define OBJ_FLIP_Y          0x40
#define OBJ_FLIP_X          0x20
#define OBJ_PALETTE         0x10

#define ROM_HEADER_CHECKSUM_LOC	0x014D

/* Local macros. */
#ifndef MIN
# define MIN(a, b)          ((a) < (b) ? (a) : (b))
#endif

#define PEANUT_GB_ARRAYSIZE(array)    (sizeof(array)/sizeof(array[0]))

#if !defined(__has_builtin)
/* Stub __has_builtin if it isn't available. */
# define __has_builtin(x) 0
#endif

#if __has_builtin(__builtin_unreachable)
# define PGB_UNREACHABLE() __builtin_unreachable()
#else
# define PGB_UNREACHABLE() PEANUT_GB_ABORT()
#endif

#if PEANUT_GB_USE_INTRINSICS
/* If using MSVC, only enable intrinsics for x86 platforms*/
# if defined(_MSC_VER) && __has_include("intrin.h") && \
	(defined(_M_IX86_FP) || defined(_M_AMD64) || defined(_M_X64))
/* Define instrinsic functions for MSVC. */
#  include <intrin.h>
#  define PGB_INTRIN_SBC(x,y,cin,res) _subborrow_u8(cin,x,y,&res)
#  define PGB_INTRIN_ADC(x,y,cin,res) _addcarry_u8(cin,x,y,&res)
# endif /* MSVC */

/* Check for instrinsic functions in GCC and Clang. */
# if __has_builtin(__builtin_sub_overflow)
#  define PGB_INTRIN_SBC(x,y,cin,res) __builtin_sub_overflow(x,y+cin,&res)
#  define PGB_INTRIN_ADC(x,y,cin,res) __builtin_add_overflow(x,y+cin,&res)
# endif
#endif /* PEANUT_GB_USE_INTRINSICS */

#if defined(PGB_INTRIN_SBC)
# define PGB_INSTR_SBC_R8(r,cin)						\
	{									\
		uint8_t temp;							\
		gb->cpu_reg.f_bits.c = PGB_INTRIN_SBC(gb->cpu_reg.a,r,cin,temp);\
		gb->cpu_reg.f_bits.h = ((gb->cpu_reg.a ^ r ^ temp) & 0x10) > 0;	\
		gb->cpu_reg.f_bits.n = 1;					\
		gb->cpu_reg.f_bits.z = (temp == 0x00);				\
		gb->cpu_reg.a = temp;						\
	}

# define PGB_INSTR_CP_R8(r)							\
	{									\
		uint8_t temp;							\
		gb->cpu_reg.f_bits.c = PGB_INTRIN_SBC(gb->cpu_reg.a,r,0,temp);	\
		gb->cpu_reg.f_bits.h = ((gb->cpu_reg.a ^ r ^ temp) & 0x10) > 0;	\
		gb->cpu_reg.f_bits.n = 1;					\
		gb->cpu_reg.f_bits.z = (temp == 0x00);				\
	}
#else
# define PGB_INSTR_SBC_R8(r,cin)						\
	{									\
		uint16_t temp = gb->cpu_reg.a - (r + cin);			\
		gb->cpu_reg.f_bits.c = (temp & 0xFF00) ? 1 : 0;			\
		gb->cpu_reg.f_bits.h = ((gb->cpu_reg.a ^ r ^ temp) & 0x10) > 0; \
		gb->cpu_reg.f_bits.n = 1;					\
		gb->cpu_reg.f_bits.z = ((temp & 0xFF) == 0x00);			\
		gb->cpu_reg.a = (temp & 0xFF);					\
	}

# define PGB_INSTR_CP_R8(r)							\
	{									\
		uint16_t temp = gb->cpu_reg.a - r;				\
		gb->cpu_reg.f_bits.c = (temp & 0xFF00) ? 1 : 0;			\
		gb->cpu_reg.f_bits.h = ((gb->cpu_reg.a ^ r ^ temp) & 0x10) > 0; \
		gb->cpu_reg.f_bits.n = 1;					\
		gb->cpu_reg.f_bits.z = ((temp & 0xFF) == 0x00);			\
	}
#endif  /* PGB_INTRIN_SBC */

#if defined(PGB_INTRIN_ADC)
# define PGB_INSTR_ADC_R8(r,cin)						\
	{									\
		uint8_t temp;							\
		gb->cpu_reg.f_bits.c = PGB_INTRIN_ADC(gb->cpu_reg.a,r,cin,temp);\
		gb->cpu_reg.f_bits.h = ((gb->cpu_reg.a ^ r ^ temp) & 0x10) > 0; \
		gb->cpu_reg.f_bits.n = 0;					\
		gb->cpu_reg.f_bits.z = (temp == 0x00);				\
		gb->cpu_reg.a = temp;						\
	}
#else
# define PGB_INSTR_ADC_R8(r,cin)						\
	{									\
		uint16_t temp = gb->cpu_reg.a + r + cin;			\
		gb->cpu_reg.f_bits.c = (temp & 0xFF00) ? 1 : 0;			\
		gb->cpu_reg.f_bits.h = ((gb->cpu_reg.a ^ r ^ temp) & 0x10) > 0; \
		gb->cpu_reg.f_bits.n = 0;					\
		gb->cpu_reg.f_bits.z = ((temp & 0xFF) == 0x00);			\
		gb->cpu_reg.a = (temp & 0xFF);					\
	}
#endif /* PGB_INTRIN_ADC */

#define PGB_INSTR_DEC_R8(r)							\
	r--;									\
	gb->cpu_reg.f_bits.h = ((r & 0x0F) == 0x0F);				\
	gb->cpu_reg.f_bits.n = 1;						\
	gb->cpu_reg.f_bits.z = (r == 0x00);
	

#if PEANUT_GB_IS_LITTLE_ENDIAN
# define PEANUT_GB_GET_LSB16(x) (x & 0xFF)
# define PEANUT_GB_GET_MSB16(x) (x >> 8)
# define PEANUT_GB_GET_MSN16(x) (x >> 12)
# define PEANUT_GB_U8_TO_U16(h,l) ((l) | ((h) << 8))
#else
# define PEANUT_GB_GET_LSB16(x) (x >> 8)
# define PEANUT_GB_GET_MSB16(x) (x & 0xFF)
# define PEANUT_GB_GET_MSN16(x) ((x & 0xF0) >> 4)
# define PEANUT_GB_U8_TO_U16(h,l) ((h) | ((l) << 8))
#endif

struct cpu_registers_s
{
/* Change register order if big endian.
 * Macro receives registers in little endian order. */
#if PEANUT_GB_IS_LITTLE_ENDIAN
# define PEANUT_GB_LE_REG(x,y) x,y
#else
# define PEANUT_GB_LE_REG(x,y) y,x
#endif
	/* Define specific bits of Flag register. */
	struct
	{
		unsigned c : 1; /* Carry flag. */
		unsigned h : 1; /* Half carry flag. */
		unsigned n : 1; /* Add/sub flag. */
		unsigned z : 1; /* Zero flag. */
	} f_bits;
	uint8_t a;

	union
	{
		struct
		{
			uint8_t PEANUT_GB_LE_REG(c,b);
		} bytes;
		uint16_t reg;
	} bc;

	union
	{
		struct
		{
			uint8_t PEANUT_GB_LE_REG(e,d);
		} bytes;
		uint16_t reg;
	} de;

	union
	{
		struct
		{
			uint8_t PEANUT_GB_LE_REG(l,h);
		} bytes;
		uint16_t reg;
	} hl;

	/* Stack pointer */
	union
	{
		struct
		{
			uint8_t PEANUT_GB_LE_REG(p, s);
		} bytes;
		uint16_t reg;
	} sp;

	/* Program counter */
	union
	{
		struct
		{
			uint8_t PEANUT_GB_LE_REG(c, p);
		} bytes;
		uint16_t reg;
	} pc;
#undef PEANUT_GB_LE_REG
};

struct count_s
{
	uint_fast16_t lcd_count;	/* LCD Timing */
	uint_fast16_t div_count;	/* Divider Register Counter */
	uint_fast16_t tima_count;	/* Timer Counter */
	uint_fast16_t serial_count;	/* Serial Counter */
};

#define IO_JOYP	0x00
#define IO_SB	0x01
#define IO_SC	0x02
#define IO_DIV	0x04
#define IO_TIMA	0x05
#define IO_TMA	0x06
#define IO_TAC	0x07
#define IO_IF	0x0F
#define IO_BOOT	0x50
#define IO_LCDC	0x40
#define IO_STAT	0x41
#define IO_SCY	0x42
#define IO_SCX	0x43
#define IO_LY	0x44
#define IO_LYC	0x45
#define	IO_DMA	0x46
#define	IO_BGP	0x47
#define	IO_OBP0	0x48
#define IO_OBP1	0x49
#define IO_WY	0x4A
#define IO_WX	0x4B
#define IO_IE	0xFF

#define IO_TAC_RATE_MASK	0x3
#define IO_TAC_ENABLE_MASK	0x4

/* LCD Mode defines. */
#define IO_STAT_MODE_HBLANK		0
#define IO_STAT_MODE_VBLANK		1
#define IO_STAT_MODE_SEARCH_OAM		2
#define IO_STAT_MODE_SEARCH_TRANSFER	3
#define IO_STAT_MODE_VBLANK_OR_TRANSFER_MASK 0x1

#if ENABLE_LCD
	/* Bit mask for the shade of pixel to display */
	#define LCD_COLOUR	0x03
	/**
	* Bit mask for whether a pixel is OBJ0, OBJ1, or BG. Each may have a different
	* palette when playing a DMG game on CGB.
	*/
	#define LCD_PALETTE_OBJ	0x10
	#define LCD_PALETTE_BG	0x20
	/**
	* Bit mask for the two bits listed above.
	* LCD_PALETTE_ALL == 0b00 --> OBJ0
	* LCD_PALETTE_ALL == 0b01 --> OBJ1
	* LCD_PALETTE_ALL == 0b10 --> BG
	* LCD_PALETTE_ALL == 0b11 --> NOT POSSIBLE
	*/
	#define LCD_PALETTE_ALL 0x30
#endif

/**
 * Errors that may occur during emulation.
 */
enum gb_error_e
{
	GB_UNKNOWN_ERROR = 0,
	GB_INVALID_OPCODE,
	GB_INVALID_READ,
	GB_INVALID_WRITE,
	GB_HALT_FOREVER,

	GB_INVALID_MAX
};

/**
 * Errors that may occur during library initialisation.
 */
enum gb_init_error_e
{
	GB_INIT_NO_ERROR = 0,
	GB_INIT_CARTRIDGE_UNSUPPORTED,
	GB_INIT_INVALID_CHECKSUM
};

/**
 * Return codes for serial receive function, mainly for clarity.
 */
enum gb_serial_rx_ret_e
{
	GB_SERIAL_RX_SUCCESS = 0,
	GB_SERIAL_RX_NO_CONNECTION = 1
};

/**
 * Emulator context.
 *
 * Only values within the `direct` struct may be modified directly by the
 * front-end implementation. Other variables must not be modified.
 */
struct gb_s
{
	/**
	 * Return byte from ROM at given address.
	 *
	 * \param gb_s	emulator context
	 * \param addr	address
	 * \return		byte at address in ROM
	 */
	uint8_t (*gb_rom_read)(struct gb_s*, const uint_fast32_t addr);

	/**
	 * Return byte from cart RAM at given address.
	 *
	 * \param gb_s	emulator context
	 * \param addr	address
	 * \return		byte at address in RAM
	 */
	uint8_t (*gb_cart_ram_read)(struct gb_s*, const uint_fast32_t addr);

	/**
	 * Write byte to cart RAM at given address.
	 *
	 * \param gb_s	emulator context
	 * \param addr	address
	 * \param val	value to write to address in RAM
	 */
	void (*gb_cart_ram_write)(struct gb_s*, const uint_fast32_t addr,
				  const uint8_t val);

	/**
	 * Notify front-end of error.
	 *
	 * \param gb_s			emulator context
	 * \param gb_error_e	error code
	 * \param addr			address of where error occured
	 */
	void (*gb_error)(struct gb_s*, const enum gb_error_e, const uint16_t addr);

	/* Transmit one byte and return the received byte. */
	void (*gb_serial_tx)(struct gb_s*, const uint8_t tx);
	enum gb_serial_rx_ret_e (*gb_serial_rx)(struct gb_s*, uint8_t* rx);

	struct
	{
		unsigned gb_halt	: 1;
		unsigned gb_ime		: 1;
#if PEANUT_GB_USE_BIOS
		unsigned gb_bios_enable : 1;
#endif
		unsigned gb_frame	: 1; /* New frame drawn. */

		unsigned lcd_blank	: 1;
	};

	/* Cartridge information:
	 * Memory Bank Controller (MBC) type. */
	int8_t mbc;
	/* Whether the MBC has internal RAM. */
	uint8_t cart_ram;
	/* Number of ROM banks in cartridge. */
	uint16_t num_rom_banks_mask;
	/* Number of RAM banks in cartridge. */
	uint8_t num_ram_banks;

	uint16_t selected_rom_bank;
	/* WRAM and VRAM bank selection not available. */
	uint8_t cart_ram_bank;
	uint8_t enable_cart_ram;
	/* Cartridge ROM/RAM mode select. */
	uint8_t cart_mode_select;
	union
	{
		struct
		{
			uint8_t sec;
			uint8_t min;
			uint8_t hour;
			uint8_t yday;
			uint8_t high;
		} rtc_bits;
		uint8_t cart_rtc[5];
	};

	struct cpu_registers_s cpu_reg;
	//struct gb_registers_s gb_reg;
	struct count_s counter;

	/* TODO: Allow implementation to allocate WRAM, VRAM and Frame Buffer. */
	uint8_t wram[WRAM_SIZE];
	uint8_t vram[VRAM_SIZE];
	uint8_t oam[OAM_SIZE];
	uint8_t hram_io[HRAM_IO_SIZE];

	struct
	{
		/**
		 * Draw line on screen.
		 *
		 * \param gb_s		emulator context
		 * \param pixels	The 160 pixels to draw.
		 * 			Bits 1-0 are the colour to draw.
		 * 			Bits 5-4 are the palette, where:
		 * 				OBJ0 = 0b00,
		 * 				OBJ1 = 0b01,
		 * 				BG = 0b10
		 * 			Other bits are undefined.
		 * 			Bits 5-4 are only required by front-ends
		 * 			which want to use a different colour for
		 * 			different object palettes. This is what
		 * 			the Game Boy Color (CGB) does to DMG
		 * 			games.
		 * \param line		Line to draw pixels on. This is
		 * guaranteed to be between 0-144 inclusive.
		 */
		void (*lcd_draw_line)(struct gb_s *gb,
				const uint8_t *pixels,
				const uint_fast8_t line);

		/* Palettes */
		uint8_t bg_palette[4];
		uint8_t sp_palette[8];

		uint8_t window_clear;
		uint8_t WY;

		/* Only support 30fps frame skip. */
		unsigned frame_skip_count : 1;
		unsigned interlace_count : 1;
	} display;

	/**
	 * Variables that may be modified directly by the front-end.
	 * This method seems to be easier and possibly less overhead than
	 * calling a function to modify these variables each time.
	 *
	 * None of this is thread-safe.
	 */
	struct
	{
		/* Set to enable interlacing. Interlacing will start immediately
		 * (at the next line drawing).
		 */
		unsigned interlace : 1;
		unsigned frame_skip : 1;

		union
		{
			struct
			{
				unsigned a	: 1;
				unsigned b	: 1;
				unsigned select	: 1;
				unsigned start	: 1;
				unsigned right	: 1;
				unsigned left	: 1;
				unsigned up	: 1;
				unsigned down	: 1;
			} joypad_bits;
			uint8_t joypad;
		};

		/* Implementation defined data. Set to NULL if not required. */
		void *priv;
	} direct;
};

/**
 * Internal function used to read bytes.
 * addr is host platform endian.
 */
uint8_t __gb_read(struct gb_s *gb, const uint16_t addr)
{
	switch(PEANUT_GB_GET_MSN16(addr))
	{
	case 0x0:

	/* TODO: BIOS support. */
	case 0x1:
	case 0x2:
	case 0x3:
		return gb->gb_rom_read(gb, addr);

	case 0x4:
	case 0x5:
	case 0x6:
	case 0x7:
		if(gb->mbc == 1 && gb->cart_mode_select)
			return gb->gb_rom_read(gb,
					       addr + ((gb->selected_rom_bank & 0x1F) - 1) * ROM_BANK_SIZE);
		else
			return gb->gb_rom_read(gb, addr + (gb->selected_rom_bank - 1) * ROM_BANK_SIZE);

	case 0x8:
	case 0x9:
		return gb->vram[addr - VRAM_ADDR];

	case 0xA:
	case 0xB:
		if(gb->cart_ram && gb->enable_cart_ram)
		{
			if(gb->mbc == 3 && gb->cart_ram_bank >= 0x08)
				return gb->cart_rtc[gb->cart_ram_bank - 0x08];
			else if((gb->cart_mode_select || gb->mbc != 1) &&
					gb->cart_ram_bank < gb->num_ram_banks)
			{
				return gb->gb_cart_ram_read(gb, addr - CART_RAM_ADDR +
							    (gb->cart_ram_bank * CRAM_BANK_SIZE));
			}
			else
				return gb->gb_cart_ram_read(gb, addr - CART_RAM_ADDR);
		}

		return 0xFF;

	case 0xC:
		return gb->wram[addr - WRAM_0_ADDR];

	case 0xD:
		return gb->wram[addr - WRAM_1_ADDR + WRAM_BANK_SIZE];

	case 0xE:
		return gb->wram[addr - ECHO_ADDR];

	case 0xF:
		if(addr < OAM_ADDR)
			return gb->wram[addr - ECHO_ADDR];

		if(addr < UNUSED_ADDR)
			return gb->oam[addr - OAM_ADDR];

		/* Unusable memory area. Reading from this area returns 0xFF.*/
		if(addr < IO_ADDR)
			return 0xFF;

		/* APU registers. */
		if((addr >= 0xFF10) && (addr <= 0xFF3F))
		{
#if ENABLE_SOUND
			return audio_read(addr);
#else
			static const uint8_t ortab[] = {
				0x80, 0x3f, 0x00, 0xff, 0xbf,
				0xff, 0x3f, 0x00, 0xff, 0xbf,
				0x7f, 0xff, 0x9f, 0xff, 0xbf,
				0xff, 0xff, 0x00, 0x00, 0xbf,
				0x00, 0x00, 0x70,
				0xff, 0xff, 0xff, 0xff, 0xff, 0xff, 0xff, 0xff, 0xff,
				0x00, 0x00, 0x00, 0x00, 0x00, 0x00, 0x00, 0x00,
				0x00, 0x00, 0x00, 0x00, 0x00, 0x00, 0x00, 0x00
			};
			return gb->hram_io[addr - IO_ADDR] | ortab[addr - IO_ADDR];
#endif
		}

		/* HRAM */
		if(addr >= IO_ADDR)
			return gb->hram_io[addr - IO_ADDR];
	}


	/* Return address that caused read error. */
	(gb->gb_error)(gb, GB_INVALID_READ, addr);
	PGB_UNREACHABLE();
}

/**
 * Internal function used to write bytes.
 */
void __gb_write(struct gb_s *gb, const uint_fast16_t addr, const uint8_t val)
{
	switch(PEANUT_GB_GET_MSN16(addr))
	{
	case 0x0:
	case 0x1:
		if(gb->mbc == 2 && addr & 0x10)
			return;
		else if(gb->mbc > 0 && gb->cart_ram)
			gb->enable_cart_ram = ((val & 0x0F) == 0x0A);

		return;

	case 0x2:
		if(gb->mbc == 5)
		{
			gb->selected_rom_bank = (gb->selected_rom_bank & 0x100) | val;
			gb->selected_rom_bank =
				gb->selected_rom_bank & gb->num_rom_banks_mask;
			return;
		}

	/* Intentional fall through. */

	case 0x3:
		if(gb->mbc == 1)
		{
			//selected_rom_bank = val & 0x7;
			gb->selected_rom_bank = (val & 0x1F) | (gb->selected_rom_bank & 0x60);

			if((gb->selected_rom_bank & 0x1F) == 0x00)
				gb->selected_rom_bank++;
		}
		else if(gb->mbc == 2 && addr & 0x10)
		{
			gb->selected_rom_bank = val & 0x0F;

			if(!gb->selected_rom_bank)
				gb->selected_rom_bank++;
		}
		else if(gb->mbc == 3)
		{
			gb->selected_rom_bank = val & 0x7F;

			if(!gb->selected_rom_bank)
				gb->selected_rom_bank++;
		}
		else if(gb->mbc == 5)
			gb->selected_rom_bank = (val & 0x01) << 8 | (gb->selected_rom_bank & 0xFF);

		gb->selected_rom_bank = gb->selected_rom_bank & gb->num_rom_banks_mask;
		return;

	case 0x4:
	case 0x5:
		if(gb->mbc == 1)
		{
			gb->cart_ram_bank = (val & 3);
			gb->selected_rom_bank = ((val & 3) << 5) | (gb->selected_rom_bank & 0x1F);
			gb->selected_rom_bank = gb->selected_rom_bank & gb->num_rom_banks_mask;
		}
		else if(gb->mbc == 3)
			gb->cart_ram_bank = val;
		else if(gb->mbc == 5)
			gb->cart_ram_bank = (val & 0x0F);

		return;

	case 0x6:
	case 0x7:
		gb->cart_mode_select = (val & 1);
		return;

	case 0x8:
	case 0x9:
		gb->vram[addr - VRAM_ADDR] = val;
		return;

	case 0xA:
	case 0xB:
		if(gb->cart_ram && gb->enable_cart_ram)
		{
			if(gb->mbc == 3 && gb->cart_ram_bank >= 0x08)
				gb->cart_rtc[gb->cart_ram_bank - 0x08] = val;
			else if(gb->cart_mode_select &&
					gb->cart_ram_bank < gb->num_ram_banks)
			{
				gb->gb_cart_ram_write(gb,
						      addr - CART_RAM_ADDR + (gb->cart_ram_bank * CRAM_BANK_SIZE), val);
			}
			else if(gb->num_ram_banks)
				gb->gb_cart_ram_write(gb, addr - CART_RAM_ADDR, val);
		}

		return;

	case 0xC:
		gb->wram[addr - WRAM_0_ADDR] = val;
		return;

	case 0xD:
		gb->wram[addr - WRAM_1_ADDR + WRAM_BANK_SIZE] = val;
		return;

	case 0xE:
		gb->wram[addr - ECHO_ADDR] = val;
		return;

	case 0xF:
		if(addr < OAM_ADDR)
		{
			gb->wram[addr - ECHO_ADDR] = val;
			return;
		}

		if(addr < UNUSED_ADDR)
		{
			gb->oam[addr - OAM_ADDR] = val;
			return;
		}

		/* Unusable memory area. */
		if(addr < IO_ADDR)
			return;

		if(HRAM_ADDR <= addr && addr < INTR_EN_ADDR)
		{
			gb->hram_io[addr - IO_ADDR] = val;
			return;
		}

		if((addr >= 0xFF10) && (addr <= 0xFF3F))
		{
#if ENABLE_SOUND
			audio_write(addr, val);
#else
			gb->hram_io[addr - IO_ADDR] = val;
#endif
			return;
		}

		/* IO and Interrupts. */
		switch(PEANUT_GB_GET_LSB16(addr))
		{
		/* Joypad */
		case 0x00:
			/* Only bits 5 and 4 are R/W.
			 * The lower bits are overwritten later, and the two most
			 * significant bits are unused. */
			gb->hram_io[IO_JOYP] = val;

			/* Direction keys selected */
			if((gb->hram_io[IO_JOYP] & 0b010000) == 0)
				gb->hram_io[IO_JOYP] |= (gb->direct.joypad >> 4);
			/* Button keys selected */
			else
				gb->hram_io[IO_JOYP] |= (gb->direct.joypad & 0x0F);

			return;

		/* Serial */
		case 0x01:
			gb->hram_io[IO_SB] = val;
			return;

		case 0x02:
			gb->hram_io[IO_SC] = val;
			return;

		/* Timer Registers */
		case 0x04:
			gb->hram_io[IO_DIV] = 0x00;
			return;

		case 0x05:
			gb->hram_io[IO_TIMA] = val;
			return;

		case 0x06:
			gb->hram_io[IO_TMA] = val;
			return;

		case 0x07:
			gb->hram_io[IO_TAC] = val;
			return;

		/* Interrupt Flag Register */
		case 0x0F:
			gb->hram_io[IO_IF] = (val | 0b11100000);
			return;

		/* LCD Registers */
		case 0x40:
			if(((gb->hram_io[IO_LCDC] & LCDC_ENABLE) == 0) &&
				(val & LCDC_ENABLE))
			{
				gb->counter.lcd_count = 0;
				gb->lcd_blank = 1;
			}

			gb->hram_io[IO_LCDC] = val;

			/* LY fixed to 0 when LCD turned off. */
			if((gb->hram_io[IO_LCDC] & LCDC_ENABLE) == 0)
			{
				/* Do not turn off LCD outside of VBLANK. This may
				 * happen due to poor timing in this emulator. */
				if((gb->hram_io[IO_STAT] & STAT_MODE) != IO_STAT_MODE_VBLANK)
				{
					gb->hram_io[IO_LCDC] |= LCDC_ENABLE;
					return;
				}

				gb->hram_io[IO_STAT] = (gb->hram_io[IO_STAT] & ~0x03) | 1;
				gb->hram_io[IO_LY] = 0;
				gb->counter.lcd_count = 0;
			}

			return;

		case 0x41:
			gb->hram_io[IO_STAT] = (val & STAT_USER_BITS) | (gb->hram_io[IO_STAT] & STAT_MODE);
			return;

		case 0x42:
			gb->hram_io[IO_SCY] = val;
			return;

		case 0x43:
			gb->hram_io[IO_SCX] = val;
			return;

		/* LY (0xFF44) is read only. */
		case 0x45:
			gb->hram_io[IO_LYC] = val;
			return;

		/* DMA Register */
		case 0x46:
		{
			uint16_t dma_addr = (uint_fast16_t)val << 8;
			gb->hram_io[IO_DMA] = val;

			for(uint16_t i = 0; i < OAM_SIZE; i++)
			{
				gb->oam[i] = __gb_read(gb, dma_addr + i);
			}

			return;
		}

		/* DMG Palette Registers */
		case 0x47:
			gb->hram_io[IO_BGP] = val;
			gb->display.bg_palette[0] = (gb->hram_io[IO_BGP] & 0x03);
			gb->display.bg_palette[1] = (gb->hram_io[IO_BGP] >> 2) & 0x03;
			gb->display.bg_palette[2] = (gb->hram_io[IO_BGP] >> 4) & 0x03;
			gb->display.bg_palette[3] = (gb->hram_io[IO_BGP] >> 6) & 0x03;
			return;

		case 0x48:
			gb->hram_io[IO_OBP0] = val;
			gb->display.sp_palette[0] = (gb->hram_io[IO_OBP0] & 0x03);
			gb->display.sp_palette[1] = (gb->hram_io[IO_OBP0] >> 2) & 0x03;
			gb->display.sp_palette[2] = (gb->hram_io[IO_OBP0] >> 4) & 0x03;
			gb->display.sp_palette[3] = (gb->hram_io[IO_OBP0] >> 6) & 0x03;
			return;

		case 0x49:
			gb->hram_io[IO_OBP1] = val;
			gb->display.sp_palette[4] = (gb->hram_io[IO_OBP1] & 0x03);
			gb->display.sp_palette[5] = (gb->hram_io[IO_OBP1] >> 2) & 0x03;
			gb->display.sp_palette[6] = (gb->hram_io[IO_OBP1] >> 4) & 0x03;
			gb->display.sp_palette[7] = (gb->hram_io[IO_OBP1] >> 6) & 0x03;
			return;

		/* Window Position Registers */
		case 0x4A:
			gb->hram_io[IO_WY] = val;
			return;

		case 0x4B:
			gb->hram_io[IO_WX] = val;
			return;

		/* Turn off boot ROM */
		case 0x50:
#if PEANUT_GB_USE_BIOS
			gb->gb_bios_enable = 0;
#endif
			return;

		/* Interrupt Enable Register */
		case 0xFF:
			gb->hram_io[IO_IE] = val;
			return;
		}
	}

	/* Return address that caused write error. */
	(gb->gb_error)(gb, GB_INVALID_WRITE, addr);
	PGB_UNREACHABLE();
}

uint8_t __gb_execute_cb(struct gb_s *gb)
{
	uint8_t inst_cycles;
	uint8_t cbop = __gb_read(gb, gb->cpu_reg.pc.reg++);
	uint8_t r = (cbop & 0x7);
	uint8_t b = (cbop >> 3) & 0x7;
	uint8_t d = (cbop >> 3) & 0x1;
	uint8_t val;
	uint8_t writeback = 1;

	inst_cycles = 8;
	/* Add an additional 8 cycles to these sets of instructions. */
	switch(cbop & 0xC7)
	{
	case 0x06:
	case 0x86:
    	case 0xC6:
		inst_cycles += 8;
    	break;
    	case 0x46:
		inst_cycles += 4;
    	break;
	}

	switch(r)
	{
	case 0:
		val = gb->cpu_reg.bc.bytes.b;
		break;

	case 1:
		val = gb->cpu_reg.bc.bytes.c;
		break;

	case 2:
		val = gb->cpu_reg.de.bytes.d;
		break;

	case 3:
		val = gb->cpu_reg.de.bytes.e;
		break;

	case 4:
		val = gb->cpu_reg.hl.bytes.h;
		break;

	case 5:
		val = gb->cpu_reg.hl.bytes.l;
		break;

	case 6:
		val = __gb_read(gb, gb->cpu_reg.hl.reg);
		break;

	/* Only values 0-7 are possible here, so we make the final case
	 * default to satisfy -Wmaybe-uninitialized warning. */
	default:
		val = gb->cpu_reg.a;
		break;
	}

	/* TODO: Find out WTF this is doing. */
	switch(cbop >> 6)
	{
	case 0x0:
		cbop = (cbop >> 4) & 0x3;

		switch(cbop)
		{
		case 0x0: /* RdC R */
		case 0x1: /* Rd R */
			if(d) /* RRC R / RR R */
			{
				uint8_t temp = val;
				val = (val >> 1);
				val |= cbop ? (gb->cpu_reg.f_bits.c << 7) : (temp << 7);
				gb->cpu_reg.f_bits.z = (val == 0x00);
				gb->cpu_reg.f_bits.n = 0;
				gb->cpu_reg.f_bits.h = 0;
				gb->cpu_reg.f_bits.c = (temp & 0x01);
			}
			else /* RLC R / RL R */
			{
				uint8_t temp = val;
				val = (val << 1);
				val |= cbop ? gb->cpu_reg.f_bits.c : (temp >> 7);
				gb->cpu_reg.f_bits.z = (val == 0x00);
				gb->cpu_reg.f_bits.n = 0;
				gb->cpu_reg.f_bits.h = 0;
				gb->cpu_reg.f_bits.c = (temp >> 7);
			}

			break;

		case 0x2:
			if(d) /* SRA R */
			{
				gb->cpu_reg.f_bits.c = val & 0x01;
				val = (val >> 1) | (val & 0x80);
				gb->cpu_reg.f_bits.z = (val == 0x00);
				gb->cpu_reg.f_bits.n = 0;
				gb->cpu_reg.f_bits.h = 0;
			}
			else /* SLA R */
			{
				gb->cpu_reg.f_bits.c = (val >> 7);
				val = val << 1;
				gb->cpu_reg.f_bits.z = (val == 0x00);
				gb->cpu_reg.f_bits.n = 0;
				gb->cpu_reg.f_bits.h = 0;
			}

			break;

		case 0x3:
			if(d) /* SRL R */
			{
				gb->cpu_reg.f_bits.c = val & 0x01;
				val = val >> 1;
				gb->cpu_reg.f_bits.z = (val == 0x00);
				gb->cpu_reg.f_bits.n = 0;
				gb->cpu_reg.f_bits.h = 0;
			}
			else /* SWAP R */
			{
				uint8_t temp = (val >> 4) & 0x0F;
				temp |= (val << 4) & 0xF0;
				val = temp;
				gb->cpu_reg.f_bits.z = (val == 0x00);
				gb->cpu_reg.f_bits.n = 0;
				gb->cpu_reg.f_bits.h = 0;
				gb->cpu_reg.f_bits.c = 0;
			}

			break;
		}

		break;

	case 0x1: /* BIT B, R */
		gb->cpu_reg.f_bits.z = !((val >> b) & 0x1);
		gb->cpu_reg.f_bits.n = 0;
		gb->cpu_reg.f_bits.h = 1;
		writeback = 0;
		break;

	case 0x2: /* RES B, R */
		val &= (0xFE << b) | (0xFF >> (8 - b));
		break;

	case 0x3: /* SET B, R */
		val |= (0x1 << b);
		break;
	}

	if(writeback)
	{
		switch(r)
		{
		case 0:
			gb->cpu_reg.bc.bytes.b = val;
			break;

		case 1:
			gb->cpu_reg.bc.bytes.c = val;
			break;

		case 2:
			gb->cpu_reg.de.bytes.d = val;
			break;

		case 3:
			gb->cpu_reg.de.bytes.e = val;
			break;

		case 4:
			gb->cpu_reg.hl.bytes.h = val;
			break;

		case 5:
			gb->cpu_reg.hl.bytes.l = val;
			break;

		case 6:
			__gb_write(gb, gb->cpu_reg.hl.reg, val);
			break;

		case 7:
			gb->cpu_reg.a = val;
			break;
		}
	}
	return inst_cycles;
}

#if ENABLE_LCD
struct sprite_data {
	uint8_t sprite_number;
	uint8_t x;
};

#if PEANUT_GB_HIGH_LCD_ACCURACY
static int compare_sprites(const void *in1, const void *in2)
{
	const struct sprite_data *sd1, *sd2;
       
	sd1 = (struct sprite_data *)in1;
	sd2 = (struct sprite_data *)in2;
	int x_res = (int)sd1->x - (int)sd2->x;
	if(x_res != 0)
		return x_res;

	return (int)sd1->sprite_number - (int)sd2->sprite_number;
}
#endif

void __gb_draw_line(struct gb_s *gb)
{
	uint8_t pixels[160] = {0};

	/* If LCD not initialised by front-end, don't render anything. */
	if(gb->display.lcd_draw_line == NULL)
		return;

	if(gb->direct.frame_skip && !gb->display.frame_skip_count)
		return;

	/* If interlaced mode is activated, check if we need to draw the current
	 * line. */
	if(gb->direct.interlace)
	{
		if((gb->display.interlace_count == 0
				&& (gb->hram_io[IO_LY] & 1) == 0)
				|| (gb->display.interlace_count == 1
				    && (gb->hram_io[IO_LY] & 1) == 1))
		{
			/* Compensate for missing window draw if required. */
			if(gb->hram_io[IO_LCDC] & LCDC_WINDOW_ENABLE
					&& gb->hram_io[IO_LY] >= gb->display.WY
					&& gb->hram_io[IO_WX] <= 166)
				gb->display.window_clear++;

			return;
		}
	}

	/* If background is enabled, draw it. */
	if(gb->hram_io[IO_LCDC] & LCDC_BG_ENABLE)
	{
		/* Calculate current background line to draw. Constant because
		 * this function draws only this one line each time it is
		 * called. */
		const uint8_t bg_y = gb->hram_io[IO_LY] + gb->hram_io[IO_SCY];

		/* Get selected background map address for first tile
		 * corresponding to current line.
		 * 0x20 (32) is the width of a background tile, and the bit
		 * shift is to calculate the address. */
		const uint16_t bg_map =
			((gb->hram_io[IO_LCDC] & LCDC_BG_MAP) ?
			 VRAM_BMAP_2 : VRAM_BMAP_1)
			+ (bg_y >> 3) * 0x20;

		/* The displays (what the player sees) X coordinate, drawn right
		 * to left. */
		uint8_t disp_x = LCD_WIDTH - 1;

		/* The X coordinate to begin drawing the background at. */
		uint8_t bg_x = disp_x + gb->hram_io[IO_SCX];

		/* Get tile index for current background tile. */
		uint8_t idx = gb->vram[bg_map + (bg_x >> 3)];
		/* Y coordinate of tile pixel to draw. */
		const uint8_t py = (bg_y & 0x07);
		/* X coordinate of tile pixel to draw. */
		uint8_t px = 7 - (bg_x & 0x07);

		uint16_t tile;

		/* Select addressing mode. */
		if(gb->hram_io[IO_LCDC] & LCDC_TILE_SELECT)
			tile = VRAM_TILES_1 + idx * 0x10;
		else
			tile = VRAM_TILES_2 + ((idx + 0x80) % 0x100) * 0x10;

		tile += 2 * py;

		/* fetch first tile */
		uint8_t t1 = gb->vram[tile] >> px;
		uint8_t t2 = gb->vram[tile + 1] >> px;

		for(; disp_x != 0xFF; disp_x--)
		{
			if(px == 8)
			{
				/* fetch next tile */
				px = 0;
				bg_x = disp_x + gb->hram_io[IO_SCX];
				idx = gb->vram[bg_map + (bg_x >> 3)];

				if(gb->hram_io[IO_LCDC] & LCDC_TILE_SELECT)
					tile = VRAM_TILES_1 + idx * 0x10;
				else
					tile = VRAM_TILES_2 + ((idx + 0x80) % 0x100) * 0x10;

				tile += 2 * py;
				t1 = gb->vram[tile];
				t2 = gb->vram[tile + 1];
			}

			/* copy background */
			uint8_t c = (t1 & 0x1) | ((t2 & 0x1) << 1);
			pixels[disp_x] = gb->display.bg_palette[c];
			pixels[disp_x] |= LCD_PALETTE_BG;
			t1 = t1 >> 1;
			t2 = t2 >> 1;
			px++;
		}
	}

	/* draw window */
	if(gb->hram_io[IO_LCDC] & LCDC_WINDOW_ENABLE
			&& gb->hram_io[IO_LY] >= gb->display.WY
			&& gb->hram_io[IO_WX] <= 166)
	{
		/* Calculate Window Map Address. */
		uint16_t win_line = (gb->hram_io[IO_LCDC] & LCDC_WINDOW_MAP) ?
				    VRAM_BMAP_2 : VRAM_BMAP_1;
		win_line += (gb->display.window_clear >> 3) * 0x20;

		uint8_t disp_x = LCD_WIDTH - 1;
		uint8_t win_x = disp_x - gb->hram_io[IO_WX] + 7;

		// look up tile
		uint8_t py = gb->display.window_clear & 0x07;
		uint8_t px = 7 - (win_x & 0x07);
		uint8_t idx = gb->vram[win_line + (win_x >> 3)];

		uint16_t tile;

		if(gb->hram_io[IO_LCDC] & LCDC_TILE_SELECT)
			tile = VRAM_TILES_1 + idx * 0x10;
		else
			tile = VRAM_TILES_2 + ((idx + 0x80) % 0x100) * 0x10;

		tile += 2 * py;

		// fetch first tile
		uint8_t t1 = gb->vram[tile] >> px;
		uint8_t t2 = gb->vram[tile + 1] >> px;

		// loop & copy window
		uint8_t end = (gb->hram_io[IO_WX] < 7 ? 0 : gb->hram_io[IO_WX] - 7) - 1;

		for(; disp_x != end; disp_x--)
		{
			if(px == 8)
			{
				// fetch next tile
				px = 0;
				win_x = disp_x - gb->hram_io[IO_WX] + 7;
				idx = gb->vram[win_line + (win_x >> 3)];

				if(gb->hram_io[IO_LCDC] & LCDC_TILE_SELECT)
					tile = VRAM_TILES_1 + idx * 0x10;
				else
					tile = VRAM_TILES_2 + ((idx + 0x80) % 0x100) * 0x10;

				tile += 2 * py;
				t1 = gb->vram[tile];
				t2 = gb->vram[tile + 1];
			}

			// copy window
			uint8_t c = (t1 & 0x1) | ((t2 & 0x1) << 1);
			pixels[disp_x] = gb->display.bg_palette[c];
			pixels[disp_x] |= LCD_PALETTE_BG;
			t1 = t1 >> 1;
			t2 = t2 >> 1;
			px++;
		}

		gb->display.window_clear++; // advance window line
	}

	// draw sprites
	if(gb->hram_io[IO_LCDC] & LCDC_OBJ_ENABLE)
	{
#if PEANUT_GB_HIGH_LCD_ACCURACY
		uint8_t number_of_sprites = 0;
		struct sprite_data sprites_to_render[NUM_SPRITES];

		/* Record number of sprites on the line being rendered, limited
		 * to the maximum number sprites that the Game Boy is able to
		 * render on each line (10 sprites). */
		for(uint8_t sprite_number = 0;
				sprite_number < PEANUT_GB_ARRAYSIZE(sprites_to_render);
				sprite_number++)
		{
			/* Sprite Y position. */
			uint8_t OY = gb->oam[4 * sprite_number + 0];
			/* Sprite X position. */
			uint8_t OX = gb->oam[4 * sprite_number + 1];

			/* If sprite isn't on this line, continue. */
			if (gb->hram_io[IO_LY] +
				(gb->hram_io[IO_LCDC] & LCDC_OBJ_SIZE ? 0 : 8) >= OY
					|| gb->hram_io[IO_LY] + 16 < OY)
				continue;


			sprites_to_render[number_of_sprites].sprite_number = sprite_number;
			sprites_to_render[number_of_sprites].x = OX;
			number_of_sprites++;
		}

		/* If maximum number of sprites reached, prioritise X
		 * coordinate and object location in OAM. */
		qsort(&sprites_to_render[0], number_of_sprites,
				sizeof(sprites_to_render[0]), compare_sprites);
		if(number_of_sprites > MAX_SPRITES_LINE)
			number_of_sprites = MAX_SPRITES_LINE;
#endif

		/* Render each sprite, from low priority to high priority. */
#if PEANUT_GB_HIGH_LCD_ACCURACY
		/* Render the top ten prioritised sprites on this scanline. */
		for(uint8_t sprite_number = number_of_sprites - 1;
				sprite_number != 0xFF;
				sprite_number--)
		{
			uint8_t s = sprites_to_render[sprite_number].sprite_number;
#else
		for (uint8_t sprite_number = NUM_SPRITES - 1;
			sprite_number != 0xFF;
			sprite_number--)
		{
			uint8_t s = sprite_number;
#endif
			/* Sprite Y position. */
			uint8_t OY = gb->oam[4 * s + 0];
			/* Sprite X position. */
			uint8_t OX = gb->oam[4 * s + 1];
			/* Sprite Tile/Pattern Number. */
			uint8_t OT = gb->oam[4 * s + 2]
				     & (gb->hram_io[IO_LCDC] & LCDC_OBJ_SIZE ? 0xFE : 0xFF);
			/* Additional attributes. */
			uint8_t OF = gb->oam[4 * s + 3];

#if !PEANUT_GB_HIGH_LCD_ACCURACY
			/* If sprite isn't on this line, continue. */
			if(gb->hram_io[IO_LY] +
					(gb->hram_io[IO_LCDC] & LCDC_OBJ_SIZE ? 0 : 8) >= OY ||
					gb->hram_io[IO_LY] + 16 < OY)
				continue;
#endif

			/* Continue if sprite not visible. */
			if(OX == 0 || OX >= 168)
				continue;

			// y flip
			uint8_t py = gb->hram_io[IO_LY] - OY + 16;

			if(OF & OBJ_FLIP_Y)
				py = (gb->hram_io[IO_LCDC] & LCDC_OBJ_SIZE ? 15 : 7) - py;

			// fetch the tile
			uint8_t t1 = gb->vram[VRAM_TILES_1 + OT * 0x10 + 2 * py];
			uint8_t t2 = gb->vram[VRAM_TILES_1 + OT * 0x10 + 2 * py + 1];

			// handle x flip
			uint8_t dir, start, end, shift;

			if(OF & OBJ_FLIP_X)
			{
				dir = 1;
				start = (OX < 8 ? 0 : OX - 8);
				end = MIN(OX, LCD_WIDTH);
				shift = 8 - OX + start;
			}
			else
			{
				dir = -1;
				start = MIN(OX, LCD_WIDTH) - 1;
				end = (OX < 8 ? 0 : OX - 8) - 1;
				shift = OX - (start + 1);
			}

			// copy tile
			t1 >>= shift;
			t2 >>= shift;

			for(uint8_t disp_x = start; disp_x != end; disp_x += dir)
			{
				uint8_t c = (t1 & 0x1) | ((t2 & 0x1) << 1);
				// check transparency / sprite overlap / background overlap
#if 0

				if(c
						//	&& OX <= fx[disp_x]
						&& !((OF & OBJ_PRIORITY)
						     && ((pixels[disp_x] & 0x3)
							 && fx[disp_x] == 0xFE)))
#else
				if(c && !(OF & OBJ_PRIORITY
						&& pixels[disp_x] & 0x3))
#endif
				{
					/* Set pixel colour. */
					pixels[disp_x] = (OF & OBJ_PALETTE)
							 ? gb->display.sp_palette[c + 4]
							 : gb->display.sp_palette[c];
					/* Set pixel palette (OBJ0 or OBJ1). */
					pixels[disp_x] |= (OF & OBJ_PALETTE);
					/* Deselect BG palette. */
					pixels[disp_x] &= ~LCD_PALETTE_BG;
				}

				t1 = t1 >> 1;
				t2 = t2 >> 1;
			}
		}
	}

	gb->display.lcd_draw_line(gb, pixels, gb->hram_io[IO_LY]);
}
#endif

/**
 * Internal function used to step the CPU.
 */
void __gb_step_cpu(struct gb_s *gb)
{
	uint8_t opcode;
	uint_fast16_t inst_cycles;
	static const uint8_t op_cycles[0x100] =
	{
		/* *INDENT-OFF* */
		/*0 1 2  3  4  5  6  7  8  9  A  B  C  D  E  F	*/
		4,12, 8, 8, 4, 4, 8, 4,20, 8, 8, 8, 4, 4, 8, 4,	/* 0x00 */
		4,12, 8, 8, 4, 4, 8, 4,12, 8, 8, 8, 4, 4, 8, 4,	/* 0x10 */
		8,12, 8, 8, 4, 4, 8, 4, 8, 8, 8, 8, 4, 4, 8, 4,	/* 0x20 */
		8,12, 8, 8,12,12,12, 4, 8, 8, 8, 8, 4, 4, 8, 4,	/* 0x30 */
		4, 4, 4, 4, 4, 4, 8, 4, 4, 4, 4, 4, 4, 4, 8, 4,	/* 0x40 */
		4, 4, 4, 4, 4, 4, 8, 4, 4, 4, 4, 4, 4, 4, 8, 4,	/* 0x50 */
		4, 4, 4, 4, 4, 4, 8, 4, 4, 4, 4, 4, 4, 4, 8, 4,	/* 0x60 */
		8, 8, 8, 8, 8, 8, 4, 8, 4, 4, 4, 4, 4, 4, 8, 4, /* 0x70 */
		4, 4, 4, 4, 4, 4, 8, 4, 4, 4, 4, 4, 4, 4, 8, 4,	/* 0x80 */
		4, 4, 4, 4, 4, 4, 8, 4, 4, 4, 4, 4, 4, 4, 8, 4,	/* 0x90 */
		4, 4, 4, 4, 4, 4, 8, 4, 4, 4, 4, 4, 4, 4, 8, 4,	/* 0xA0 */
		4, 4, 4, 4, 4, 4, 8, 4, 4, 4, 4, 4, 4, 4, 8, 4,	/* 0xB0 */
		8,12,12,16,12,16, 8,16, 8,16,12, 8,12,24, 8,16,	/* 0xC0 */
		8,12,12, 0,12,16, 8,16, 8,16,12, 0,12, 0, 8,16,	/* 0xD0 */
		12,12,8, 0, 0,16, 8,16,16, 4,16, 0, 0, 0, 8,16,	/* 0xE0 */
		12,12,8, 4, 0,16, 8,16,12, 8,16, 4, 0, 0, 8,16	/* 0xF0 */
		/* *INDENT-ON* */
	};
	static const uint_fast16_t TAC_CYCLES[4] = {1024, 16, 64, 256};

	/* Handle interrupts */
	/* If gb_halt is positive, then an interrupt must have occured by the
	 * time we reach here, becuase on HALT, we jump to the next interrupt
	 * immediately. */
	if(gb->gb_halt || (gb->gb_ime &&
			gb->hram_io[IO_IF] & gb->hram_io[IO_IE] & ANY_INTR))
	{
		gb->gb_halt = 0;

		if(gb->gb_ime)
		{
			/* Disable interrupts */
			gb->gb_ime = 0;

			/* Push Program Counter */
			__gb_write(gb, --gb->cpu_reg.sp.reg, gb->cpu_reg.pc.bytes.p);
			__gb_write(gb, --gb->cpu_reg.sp.reg, gb->cpu_reg.pc.bytes.c);

			/* Call interrupt handler if required. */
			if(gb->hram_io[IO_IF] & gb->hram_io[IO_IE] & VBLANK_INTR)
			{
				gb->cpu_reg.pc.reg = VBLANK_INTR_ADDR;
				gb->hram_io[IO_IF] ^= VBLANK_INTR;
			}
			else if(gb->hram_io[IO_IF] & gb->hram_io[IO_IE] & LCDC_INTR)
			{
				gb->cpu_reg.pc.reg = LCDC_INTR_ADDR;
				gb->hram_io[IO_IF] ^= LCDC_INTR;
			}
			else if(gb->hram_io[IO_IF] & gb->hram_io[IO_IE] & TIMER_INTR)
			{
				gb->cpu_reg.pc.reg = TIMER_INTR_ADDR;
				gb->hram_io[IO_IF] ^= TIMER_INTR;
			}
			else if(gb->hram_io[IO_IF] & gb->hram_io[IO_IE] & SERIAL_INTR)
			{
				gb->cpu_reg.pc.reg = SERIAL_INTR_ADDR;
				gb->hram_io[IO_IF] ^= SERIAL_INTR;
			}
			else if(gb->hram_io[IO_IF] & gb->hram_io[IO_IE] & CONTROL_INTR)
			{
				gb->cpu_reg.pc.reg = CONTROL_INTR_ADDR;
				gb->hram_io[IO_IF] ^= CONTROL_INTR;
			}
		}
	}

	/* Obtain opcode */
	opcode = __gb_read(gb, gb->cpu_reg.pc.reg++);
	inst_cycles = op_cycles[opcode];

	/* Execute opcode */
	switch(opcode)
	{
	case 0x00: /* NOP */
		break;

	case 0x01: /* LD BC, imm */
		gb->cpu_reg.bc.bytes.c = __gb_read(gb, gb->cpu_reg.pc.reg++);
		gb->cpu_reg.bc.bytes.b = __gb_read(gb, gb->cpu_reg.pc.reg++);
		break;

	case 0x02: /* LD (BC), A */
		__gb_write(gb, gb->cpu_reg.bc.reg, gb->cpu_reg.a);
		break;

	case 0x03: /* INC BC */
		gb->cpu_reg.bc.reg++;
		break;

	case 0x04: /* INC B */
		gb->cpu_reg.bc.bytes.b++;
		gb->cpu_reg.f_bits.z = (gb->cpu_reg.bc.bytes.b == 0x00);
		gb->cpu_reg.f_bits.n = 0;
		gb->cpu_reg.f_bits.h = ((gb->cpu_reg.bc.bytes.b & 0x0F) == 0x00);
		break;

	case 0x05: /* DEC B */
		PGB_INSTR_DEC_R8(gb->cpu_reg.bc.bytes.b);
		break;

	case 0x06: /* LD B, imm */
		gb->cpu_reg.bc.bytes.b = __gb_read(gb, gb->cpu_reg.pc.reg++);
		break;

	case 0x07: /* RLCA */
		gb->cpu_reg.a = (gb->cpu_reg.a << 1) | (gb->cpu_reg.a >> 7);
		gb->cpu_reg.f_bits.z = 0;
		gb->cpu_reg.f_bits.n = 0;
		gb->cpu_reg.f_bits.h = 0;
		gb->cpu_reg.f_bits.c = (gb->cpu_reg.a & 0x01);
		break;

	case 0x08: /* LD (imm), SP */
	{
		uint8_t h, l;
		uint16_t temp;
		l = __gb_read(gb, gb->cpu_reg.pc.reg++);
		h = __gb_read(gb, gb->cpu_reg.pc.reg++);
		temp = PEANUT_GB_U8_TO_U16(h,l);
		__gb_write(gb, temp++, gb->cpu_reg.sp.bytes.p);
		__gb_write(gb, temp, gb->cpu_reg.sp.bytes.s);
		break;
	}

	case 0x09: /* ADD HL, BC */
	{
		uint_fast32_t temp = gb->cpu_reg.hl.reg + gb->cpu_reg.bc.reg;
		gb->cpu_reg.f_bits.n = 0;
		gb->cpu_reg.f_bits.h =
			(temp ^ gb->cpu_reg.hl.reg ^ gb->cpu_reg.bc.reg) & 0x1000 ? 1 : 0;
		gb->cpu_reg.f_bits.c = (temp & 0xFFFF0000) ? 1 : 0;
		gb->cpu_reg.hl.reg = (temp & 0x0000FFFF);
		break;
	}

	case 0x0A: /* LD A, (BC) */
		gb->cpu_reg.a = __gb_read(gb, gb->cpu_reg.bc.reg);
		break;

	case 0x0B: /* DEC BC */
		gb->cpu_reg.bc.reg--;
		break;

	case 0x0C: /* INC C */
		gb->cpu_reg.bc.bytes.c++;
		gb->cpu_reg.f_bits.z = (gb->cpu_reg.bc.bytes.c == 0x00);
		gb->cpu_reg.f_bits.n = 0;
		gb->cpu_reg.f_bits.h = ((gb->cpu_reg.bc.bytes.c & 0x0F) == 0x00);
		break;

	case 0x0D: /* DEC C */
		PGB_INSTR_DEC_R8(gb->cpu_reg.bc.bytes.c);
		break;

	case 0x0E: /* LD C, imm */
		gb->cpu_reg.bc.bytes.c = __gb_read(gb, gb->cpu_reg.pc.reg++);
		break;

	case 0x0F: /* RRCA */
		gb->cpu_reg.f_bits.c = gb->cpu_reg.a & 0x01;
		gb->cpu_reg.a = (gb->cpu_reg.a >> 1) | (gb->cpu_reg.a << 7);
		gb->cpu_reg.f_bits.z = 0;
		gb->cpu_reg.f_bits.n = 0;
		gb->cpu_reg.f_bits.h = 0;
		break;

	case 0x10: /* STOP */
		//gb->gb_halt = 1;
		break;

	case 0x11: /* LD DE, imm */
		gb->cpu_reg.de.bytes.e = __gb_read(gb, gb->cpu_reg.pc.reg++);
		gb->cpu_reg.de.bytes.d = __gb_read(gb, gb->cpu_reg.pc.reg++);
		break;

	case 0x12: /* LD (DE), A */
		__gb_write(gb, gb->cpu_reg.de.reg, gb->cpu_reg.a);
		break;

	case 0x13: /* INC DE */
		gb->cpu_reg.de.reg++;
		break;

	case 0x14: /* INC D */
		gb->cpu_reg.de.bytes.d++;
		gb->cpu_reg.f_bits.z = (gb->cpu_reg.de.bytes.d == 0x00);
		gb->cpu_reg.f_bits.n = 0;
		gb->cpu_reg.f_bits.h = ((gb->cpu_reg.de.bytes.d & 0x0F) == 0x00);
		break;

	case 0x15: /* DEC D */
		PGB_INSTR_DEC_R8(gb->cpu_reg.de.bytes.d);
		break;

	case 0x16: /* LD D, imm */
		gb->cpu_reg.de.bytes.d = __gb_read(gb, gb->cpu_reg.pc.reg++);
		break;

	case 0x17: /* RLA */
	{
		uint8_t temp = gb->cpu_reg.a;
		gb->cpu_reg.a = (gb->cpu_reg.a << 1) | gb->cpu_reg.f_bits.c;
		gb->cpu_reg.f_bits.z = 0;
		gb->cpu_reg.f_bits.n = 0;
		gb->cpu_reg.f_bits.h = 0;
		gb->cpu_reg.f_bits.c = (temp >> 7) & 0x01;
		break;
	}

	case 0x18: /* JR imm */
	{
		int8_t temp = (int8_t) __gb_read(gb, gb->cpu_reg.pc.reg++);
		gb->cpu_reg.pc.reg += temp;
		break;
	}

	case 0x19: /* ADD HL, DE */
	{
		uint_fast32_t temp = gb->cpu_reg.hl.reg + gb->cpu_reg.de.reg;
		gb->cpu_reg.f_bits.n = 0;
		gb->cpu_reg.f_bits.h =
			(temp ^ gb->cpu_reg.hl.reg ^ gb->cpu_reg.de.reg) & 0x1000 ? 1 : 0;
		gb->cpu_reg.f_bits.c = (temp & 0xFFFF0000) ? 1 : 0;
		gb->cpu_reg.hl.reg = (temp & 0x0000FFFF);
		break;
	}

	case 0x1A: /* LD A, (DE) */
		gb->cpu_reg.a = __gb_read(gb, gb->cpu_reg.de.reg);
		break;

	case 0x1B: /* DEC DE */
		gb->cpu_reg.de.reg--;
		break;

	case 0x1C: /* INC E */
		gb->cpu_reg.de.bytes.e++;
		gb->cpu_reg.f_bits.z = (gb->cpu_reg.de.bytes.e == 0x00);
		gb->cpu_reg.f_bits.n = 0;
		gb->cpu_reg.f_bits.h = ((gb->cpu_reg.de.bytes.e & 0x0F) == 0x00);
		break;

	case 0x1D: /* DEC E */
		PGB_INSTR_DEC_R8(gb->cpu_reg.de.bytes.e);
		break;

	case 0x1E: /* LD E, imm */
		gb->cpu_reg.de.bytes.e = __gb_read(gb, gb->cpu_reg.pc.reg++);
		break;

	case 0x1F: /* RRA */
	{
		uint8_t temp = gb->cpu_reg.a;
		gb->cpu_reg.a = gb->cpu_reg.a >> 1 | (gb->cpu_reg.f_bits.c << 7);
		gb->cpu_reg.f_bits.z = 0;
		gb->cpu_reg.f_bits.n = 0;
		gb->cpu_reg.f_bits.h = 0;
		gb->cpu_reg.f_bits.c = temp & 0x1;
		break;
	}

	case 0x20: /* JR NZ, imm */
		if(!gb->cpu_reg.f_bits.z)
		{
			int8_t temp = (int8_t) __gb_read(gb, gb->cpu_reg.pc.reg++);
			gb->cpu_reg.pc.reg += temp;
			inst_cycles += 4;
		}
		else
			gb->cpu_reg.pc.reg++;

		break;

	case 0x21: /* LD HL, imm */
		gb->cpu_reg.hl.bytes.l = __gb_read(gb, gb->cpu_reg.pc.reg++);
		gb->cpu_reg.hl.bytes.h = __gb_read(gb, gb->cpu_reg.pc.reg++);
		break;

	case 0x22: /* LDI (HL), A */
		__gb_write(gb, gb->cpu_reg.hl.reg, gb->cpu_reg.a);
		gb->cpu_reg.hl.reg++;
		break;

	case 0x23: /* INC HL */
		gb->cpu_reg.hl.reg++;
		break;

	case 0x24: /* INC H */
		gb->cpu_reg.hl.bytes.h++;
		gb->cpu_reg.f_bits.z = (gb->cpu_reg.hl.bytes.h == 0x00);
		gb->cpu_reg.f_bits.n = 0;
		gb->cpu_reg.f_bits.h = ((gb->cpu_reg.hl.bytes.h & 0x0F) == 0x00);
		break;

	case 0x25: /* DEC H */
		PGB_INSTR_DEC_R8(gb->cpu_reg.hl.bytes.h);
		break;

	case 0x26: /* LD H, imm */
		gb->cpu_reg.hl.bytes.h = __gb_read(gb, gb->cpu_reg.pc.reg++);
		break;

	case 0x27: /* DAA */
	{
		/* The following is from SameBoy. MIT License. */
		int16_t a = gb->cpu_reg.a;

		if(gb->cpu_reg.f_bits.n)
		{
			if(gb->cpu_reg.f_bits.h)
				a = (a - 0x06) & 0xFF;

			if(gb->cpu_reg.f_bits.c)
				a -= 0x60;
		}
		else
		{
			if(gb->cpu_reg.f_bits.h || (a & 0x0F) > 9)
				a += 0x06;

			if(gb->cpu_reg.f_bits.c || a > 0x9F)
				a += 0x60;
		}

		if((a & 0x100) == 0x100)
			gb->cpu_reg.f_bits.c = 1;

		gb->cpu_reg.a = a;
		gb->cpu_reg.f_bits.z = (gb->cpu_reg.a == 0);
		gb->cpu_reg.f_bits.h = 0;

		break;
	}

	case 0x28: /* JP Z, imm */
		if(gb->cpu_reg.f_bits.z)
		{
			int8_t temp = (int8_t) __gb_read(gb, gb->cpu_reg.pc.reg++);
			gb->cpu_reg.pc.reg += temp;
			inst_cycles += 4;
		}
		else
			gb->cpu_reg.pc.reg++;

		break;

	case 0x29: /* ADD HL, HL */
	{
		gb->cpu_reg.f_bits.c = (gb->cpu_reg.hl.reg & 0x8000) > 0;
		gb->cpu_reg.hl.reg <<= 1;
		gb->cpu_reg.f_bits.n = 0;
		gb->cpu_reg.f_bits.h = (gb->cpu_reg.hl.reg & 0x1000) > 0;
		break;
	}

	case 0x2A: /* LD A, (HL+) */
		gb->cpu_reg.a = __gb_read(gb, gb->cpu_reg.hl.reg++);
		break;

	case 0x2B: /* DEC HL */
		gb->cpu_reg.hl.reg--;
		break;

	case 0x2C: /* INC L */
		gb->cpu_reg.hl.bytes.l++;
		gb->cpu_reg.f_bits.z = (gb->cpu_reg.hl.bytes.l == 0x00);
		gb->cpu_reg.f_bits.n = 0;
		gb->cpu_reg.f_bits.h = ((gb->cpu_reg.hl.bytes.l & 0x0F) == 0x00);
		break;

	case 0x2D: /* DEC L */
		PGB_INSTR_DEC_R8(gb->cpu_reg.hl.bytes.l);
		break;

	case 0x2E: /* LD L, imm */
		gb->cpu_reg.hl.bytes.l = __gb_read(gb, gb->cpu_reg.pc.reg++);
		break;

	case 0x2F: /* CPL */
		gb->cpu_reg.a = ~gb->cpu_reg.a;
		gb->cpu_reg.f_bits.n = 1;
		gb->cpu_reg.f_bits.h = 1;
		break;

	case 0x30: /* JP NC, imm */
		if(!gb->cpu_reg.f_bits.c)
		{
			int8_t temp = (int8_t) __gb_read(gb, gb->cpu_reg.pc.reg++);
			gb->cpu_reg.pc.reg += temp;
			inst_cycles += 4;
		}
		else
			gb->cpu_reg.pc.reg++;

		break;

	case 0x31: /* LD SP, imm */
		gb->cpu_reg.sp.bytes.p = __gb_read(gb, gb->cpu_reg.pc.reg++);
		gb->cpu_reg.sp.bytes.s = __gb_read(gb, gb->cpu_reg.pc.reg++);
		break;

	case 0x32: /* LD (HL), A */
		__gb_write(gb, gb->cpu_reg.hl.reg, gb->cpu_reg.a);
		gb->cpu_reg.hl.reg--;
		break;

	case 0x33: /* INC SP */
		gb->cpu_reg.sp.reg++;
		break;

	case 0x34: /* INC (HL) */
	{
		uint8_t temp = __gb_read(gb, gb->cpu_reg.hl.reg) + 1;
		gb->cpu_reg.f_bits.z = (temp == 0x00);
		gb->cpu_reg.f_bits.n = 0;
		gb->cpu_reg.f_bits.h = ((temp & 0x0F) == 0x00);
		__gb_write(gb, gb->cpu_reg.hl.reg, temp);
		break;
	}

	case 0x35: /* DEC (HL) */
	{
		uint8_t temp = __gb_read(gb, gb->cpu_reg.hl.reg) - 1;
		gb->cpu_reg.f_bits.z = (temp == 0x00);
		gb->cpu_reg.f_bits.n = 1;
		gb->cpu_reg.f_bits.h = ((temp & 0x0F) == 0x0F);
		__gb_write(gb, gb->cpu_reg.hl.reg, temp);
		break;
	}

	case 0x36: /* LD (HL), imm */
		__gb_write(gb, gb->cpu_reg.hl.reg, __gb_read(gb, gb->cpu_reg.pc.reg++));
		break;

	case 0x37: /* SCF */
		gb->cpu_reg.f_bits.n = 0;
		gb->cpu_reg.f_bits.h = 0;
		gb->cpu_reg.f_bits.c = 1;
		break;

	case 0x38: /* JP C, imm */
		if(gb->cpu_reg.f_bits.c)
		{
			int8_t temp = (int8_t) __gb_read(gb, gb->cpu_reg.pc.reg++);
			gb->cpu_reg.pc.reg += temp;
			inst_cycles += 4;
		}
		else
			gb->cpu_reg.pc.reg++;

		break;

	case 0x39: /* ADD HL, SP */
	{
		uint_fast32_t temp = gb->cpu_reg.hl.reg + gb->cpu_reg.sp.reg;
		gb->cpu_reg.f_bits.n = 0;
		gb->cpu_reg.f_bits.h =
			((gb->cpu_reg.hl.reg & 0xFFF) + (gb->cpu_reg.sp.reg & 0xFFF)) & 0x1000 ? 1 : 0;
		gb->cpu_reg.f_bits.c = temp & 0x10000 ? 1 : 0;
		gb->cpu_reg.hl.reg = (uint16_t)temp;
		break;
	}

	case 0x3A: /* LD A, (HL) */
		gb->cpu_reg.a = __gb_read(gb, gb->cpu_reg.hl.reg--);
		break;

	case 0x3B: /* DEC SP */
		gb->cpu_reg.sp.reg--;
		break;

	case 0x3C: /* INC A */
		gb->cpu_reg.a++;
		gb->cpu_reg.f_bits.z = (gb->cpu_reg.a == 0x00);
		gb->cpu_reg.f_bits.n = 0;
		gb->cpu_reg.f_bits.h = ((gb->cpu_reg.a & 0x0F) == 0x00);
		break;

	case 0x3D: /* DEC A */
		gb->cpu_reg.a--;
		gb->cpu_reg.f_bits.z = (gb->cpu_reg.a == 0x00);
		gb->cpu_reg.f_bits.n = 1;
		gb->cpu_reg.f_bits.h = ((gb->cpu_reg.a & 0x0F) == 0x0F);
		break;

	case 0x3E: /* LD A, imm */
		gb->cpu_reg.a = __gb_read(gb, gb->cpu_reg.pc.reg++);
		break;

	case 0x3F: /* CCF */
		gb->cpu_reg.f_bits.n = 0;
		gb->cpu_reg.f_bits.h = 0;
		gb->cpu_reg.f_bits.c = ~gb->cpu_reg.f_bits.c;
		break;

	case 0x40: /* LD B, B */
		break;

	case 0x41: /* LD B, C */
		gb->cpu_reg.bc.bytes.b = gb->cpu_reg.bc.bytes.c;
		break;

	case 0x42: /* LD B, D */
		gb->cpu_reg.bc.bytes.b = gb->cpu_reg.de.bytes.d;
		break;

	case 0x43: /* LD B, E */
		gb->cpu_reg.bc.bytes.b = gb->cpu_reg.de.bytes.e;
		break;

	case 0x44: /* LD B, H */
		gb->cpu_reg.bc.bytes.b = gb->cpu_reg.hl.bytes.h;
		break;

	case 0x45: /* LD B, L */
		gb->cpu_reg.bc.bytes.b = gb->cpu_reg.hl.bytes.l;
		break;

	case 0x46: /* LD B, (HL) */
		gb->cpu_reg.bc.bytes.b = __gb_read(gb, gb->cpu_reg.hl.reg);
		break;

	case 0x47: /* LD B, A */
		gb->cpu_reg.bc.bytes.b = gb->cpu_reg.a;
		break;

	case 0x48: /* LD C, B */
		gb->cpu_reg.bc.bytes.c = gb->cpu_reg.bc.bytes.b;
		break;

	case 0x49: /* LD C, C */
		break;

	case 0x4A: /* LD C, D */
		gb->cpu_reg.bc.bytes.c = gb->cpu_reg.de.bytes.d;
		break;

	case 0x4B: /* LD C, E */
		gb->cpu_reg.bc.bytes.c = gb->cpu_reg.de.bytes.e;
		break;

	case 0x4C: /* LD C, H */
		gb->cpu_reg.bc.bytes.c = gb->cpu_reg.hl.bytes.h;
		break;

	case 0x4D: /* LD C, L */
		gb->cpu_reg.bc.bytes.c = gb->cpu_reg.hl.bytes.l;
		break;

	case 0x4E: /* LD C, (HL) */
		gb->cpu_reg.bc.bytes.c = __gb_read(gb, gb->cpu_reg.hl.reg);
		break;

	case 0x4F: /* LD C, A */
		gb->cpu_reg.bc.bytes.c = gb->cpu_reg.a;
		break;

	case 0x50: /* LD D, B */
		gb->cpu_reg.de.bytes.d = gb->cpu_reg.bc.bytes.b;
		break;

	case 0x51: /* LD D, C */
		gb->cpu_reg.de.bytes.d = gb->cpu_reg.bc.bytes.c;
		break;

	case 0x52: /* LD D, D */
		break;

	case 0x53: /* LD D, E */
		gb->cpu_reg.de.bytes.d = gb->cpu_reg.de.bytes.e;
		break;

	case 0x54: /* LD D, H */
		gb->cpu_reg.de.bytes.d = gb->cpu_reg.hl.bytes.h;
		break;

	case 0x55: /* LD D, L */
		gb->cpu_reg.de.bytes.d = gb->cpu_reg.hl.bytes.l;
		break;

	case 0x56: /* LD D, (HL) */
		gb->cpu_reg.de.bytes.d = __gb_read(gb, gb->cpu_reg.hl.reg);
		break;

	case 0x57: /* LD D, A */
		gb->cpu_reg.de.bytes.d = gb->cpu_reg.a;
		break;

	case 0x58: /* LD E, B */
		gb->cpu_reg.de.bytes.e = gb->cpu_reg.bc.bytes.b;
		break;

	case 0x59: /* LD E, C */
		gb->cpu_reg.de.bytes.e = gb->cpu_reg.bc.bytes.c;
		break;

	case 0x5A: /* LD E, D */
		gb->cpu_reg.de.bytes.e = gb->cpu_reg.de.bytes.d;
		break;

	case 0x5B: /* LD E, E */
		break;

	case 0x5C: /* LD E, H */
		gb->cpu_reg.de.bytes.e = gb->cpu_reg.hl.bytes.h;
		break;

	case 0x5D: /* LD E, L */
		gb->cpu_reg.de.bytes.e = gb->cpu_reg.hl.bytes.l;
		break;

	case 0x5E: /* LD E, (HL) */
		gb->cpu_reg.de.bytes.e = __gb_read(gb, gb->cpu_reg.hl.reg);
		break;

	case 0x5F: /* LD E, A */
		gb->cpu_reg.de.bytes.e = gb->cpu_reg.a;
		break;

	case 0x60: /* LD H, B */
		gb->cpu_reg.hl.bytes.h = gb->cpu_reg.bc.bytes.b;
		break;

	case 0x61: /* LD H, C */
		gb->cpu_reg.hl.bytes.h = gb->cpu_reg.bc.bytes.c;
		break;

	case 0x62: /* LD H, D */
		gb->cpu_reg.hl.bytes.h = gb->cpu_reg.de.bytes.d;
		break;

	case 0x63: /* LD H, E */
		gb->cpu_reg.hl.bytes.h = gb->cpu_reg.de.bytes.e;
		break;

	case 0x64: /* LD H, H */
		break;

	case 0x65: /* LD H, L */
		gb->cpu_reg.hl.bytes.h = gb->cpu_reg.hl.bytes.l;
		break;

	case 0x66: /* LD H, (HL) */
		gb->cpu_reg.hl.bytes.h = __gb_read(gb, gb->cpu_reg.hl.reg);
		break;

	case 0x67: /* LD H, A */
		gb->cpu_reg.hl.bytes.h = gb->cpu_reg.a;
		break;

	case 0x68: /* LD L, B */
		gb->cpu_reg.hl.bytes.l = gb->cpu_reg.bc.bytes.b;
		break;

	case 0x69: /* LD L, C */
		gb->cpu_reg.hl.bytes.l = gb->cpu_reg.bc.bytes.c;
		break;

	case 0x6A: /* LD L, D */
		gb->cpu_reg.hl.bytes.l = gb->cpu_reg.de.bytes.d;
		break;

	case 0x6B: /* LD L, E */
		gb->cpu_reg.hl.bytes.l = gb->cpu_reg.de.bytes.e;
		break;

	case 0x6C: /* LD L, H */
		gb->cpu_reg.hl.bytes.l = gb->cpu_reg.hl.bytes.h;
		break;

	case 0x6D: /* LD L, L */
		break;

	case 0x6E: /* LD L, (HL) */
		gb->cpu_reg.hl.bytes.l = __gb_read(gb, gb->cpu_reg.hl.reg);
		break;

	case 0x6F: /* LD L, A */
		gb->cpu_reg.hl.bytes.l = gb->cpu_reg.a;
		break;

	case 0x70: /* LD (HL), B */
		__gb_write(gb, gb->cpu_reg.hl.reg, gb->cpu_reg.bc.bytes.b);
		break;

	case 0x71: /* LD (HL), C */
		__gb_write(gb, gb->cpu_reg.hl.reg, gb->cpu_reg.bc.bytes.c);
		break;

	case 0x72: /* LD (HL), D */
		__gb_write(gb, gb->cpu_reg.hl.reg, gb->cpu_reg.de.bytes.d);
		break;

	case 0x73: /* LD (HL), E */
		__gb_write(gb, gb->cpu_reg.hl.reg, gb->cpu_reg.de.bytes.e);
		break;

	case 0x74: /* LD (HL), H */
		__gb_write(gb, gb->cpu_reg.hl.reg, gb->cpu_reg.hl.bytes.h);
		break;

	case 0x75: /* LD (HL), L */
		__gb_write(gb, gb->cpu_reg.hl.reg, gb->cpu_reg.hl.bytes.l);
		break;

	case 0x76: /* HALT */
	{
		int_fast16_t halt_cycles = INT_FAST16_MAX;

		/* TODO: Emulate HALT bug? */
		gb->gb_halt = 1;

		if (gb->hram_io[IO_IE] == 0)
		{
			/* Return program counter where this halt forever state started. */
			/* This may be intentional, but this is required to stop an infinite
			 * loop. */
			(gb->gb_error)(gb, GB_HALT_FOREVER, gb->cpu_reg.pc.reg - 1);
			PGB_UNREACHABLE();
		}

		if(gb->hram_io[IO_SC] & SERIAL_SC_TX_START)
		{
			int serial_cycles = SERIAL_CYCLES -
				gb->counter.serial_count;

			if(serial_cycles < halt_cycles)
				halt_cycles = serial_cycles;
		}

		if(gb->hram_io[IO_TAC] & IO_TAC_ENABLE_MASK)
		{
			int tac_cycles = TAC_CYCLES[gb->hram_io[IO_TAC] & IO_TAC_RATE_MASK] -
				gb->counter.tima_count;

			if(tac_cycles < halt_cycles)
				halt_cycles = tac_cycles;
		}

		if((gb->hram_io[IO_LCDC] & LCDC_ENABLE) != 0)
		{
			int lcd_cycles;

			if((gb->hram_io[IO_STAT] & STAT_MODE) == IO_STAT_MODE_SEARCH_OAM)
			{
				lcd_cycles = LCD_MODE_3_CYCLES -
					gb->counter.lcd_count;
			}
			else if((gb->hram_io[IO_STAT] & STAT_MODE) == IO_STAT_MODE_HBLANK)
			{
				lcd_cycles = LCD_MODE_2_CYCLES -
					gb->counter.lcd_count;
			}
			else
			{
				lcd_cycles =
					LCD_LINE_CYCLES - gb->counter.lcd_count;
			}

			if(lcd_cycles < halt_cycles)
				halt_cycles = lcd_cycles;
		}

		/* Some halt cycles may already be very high, so make sure we
		 * don't underflow here. */
		if(halt_cycles <= 0)
			halt_cycles = 4;

		inst_cycles = (uint_fast16_t)halt_cycles;
		break;
	}

	case 0x77: /* LD (HL), A */
		__gb_write(gb, gb->cpu_reg.hl.reg, gb->cpu_reg.a);
		break;

	case 0x78: /* LD A, B */
		gb->cpu_reg.a = gb->cpu_reg.bc.bytes.b;
		break;

	case 0x79: /* LD A, C */
		gb->cpu_reg.a = gb->cpu_reg.bc.bytes.c;
		break;

	case 0x7A: /* LD A, D */
		gb->cpu_reg.a = gb->cpu_reg.de.bytes.d;
		break;

	case 0x7B: /* LD A, E */
		gb->cpu_reg.a = gb->cpu_reg.de.bytes.e;
		break;

	case 0x7C: /* LD A, H */
		gb->cpu_reg.a = gb->cpu_reg.hl.bytes.h;
		break;

	case 0x7D: /* LD A, L */
		gb->cpu_reg.a = gb->cpu_reg.hl.bytes.l;
		break;

	case 0x7E: /* LD A, (HL) */
		gb->cpu_reg.a = __gb_read(gb, gb->cpu_reg.hl.reg);
		break;

	case 0x7F: /* LD A, A */
		break;

	case 0x80: /* ADD A, B */
		PGB_INSTR_ADC_R8(gb->cpu_reg.bc.bytes.b, 0);
		break;

	case 0x81: /* ADD A, C */
		PGB_INSTR_ADC_R8(gb->cpu_reg.bc.bytes.c, 0);
		break;

	case 0x82: /* ADD A, D */
		PGB_INSTR_ADC_R8(gb->cpu_reg.de.bytes.d, 0);
		break;

	case 0x83: /* ADD A, E */
		PGB_INSTR_ADC_R8(gb->cpu_reg.de.bytes.e, 0);
		break;

	case 0x84: /* ADD A, H */
		PGB_INSTR_ADC_R8(gb->cpu_reg.hl.bytes.h, 0);
		break;

	case 0x85: /* ADD A, L */
		PGB_INSTR_ADC_R8(gb->cpu_reg.hl.bytes.l, 0);
		break;

	case 0x86: /* ADD A, (HL) */
	{
		uint8_t val = __gb_read(gb, gb->cpu_reg.hl.reg);
		PGB_INSTR_ADC_R8(val, 0);
		break;
	}

	case 0x87: /* ADD A, A */
		PGB_INSTR_ADC_R8(gb->cpu_reg.a, 0);
		break;

	case 0x88: /* ADC A, B */
		PGB_INSTR_ADC_R8(gb->cpu_reg.bc.bytes.b, gb->cpu_reg.f_bits.c);
		break;

	case 0x89: /* ADC A, C */
		PGB_INSTR_ADC_R8(gb->cpu_reg.bc.bytes.c, gb->cpu_reg.f_bits.c);
		break;

	case 0x8A: /* ADC A, D */
		PGB_INSTR_ADC_R8(gb->cpu_reg.de.bytes.d, gb->cpu_reg.f_bits.c);
		break;

	case 0x8B: /* ADC A, E */
		PGB_INSTR_ADC_R8(gb->cpu_reg.de.bytes.e, gb->cpu_reg.f_bits.c);
		break;

	case 0x8C: /* ADC A, H */
		PGB_INSTR_ADC_R8(gb->cpu_reg.hl.bytes.h, gb->cpu_reg.f_bits.c);
		break;

	case 0x8D: /* ADC A, L */
		PGB_INSTR_ADC_R8(gb->cpu_reg.hl.bytes.l, gb->cpu_reg.f_bits.c);
		break;

	case 0x8E: /* ADC A, (HL) */
	{
		uint8_t val = __gb_read(gb, gb->cpu_reg.hl.reg);
		PGB_INSTR_ADC_R8(val, gb->cpu_reg.f_bits.c);
		break;
	}

	case 0x8F: /* ADC A, A */
		PGB_INSTR_ADC_R8(gb->cpu_reg.a, gb->cpu_reg.f_bits.c);
		break;

	case 0x90: /* SUB B */
		PGB_INSTR_SBC_R8(gb->cpu_reg.bc.bytes.b, 0);
		break;

	case 0x91: /* SUB C */
		PGB_INSTR_SBC_R8(gb->cpu_reg.bc.bytes.c, 0);
		break;

	case 0x92: /* SUB D */
		PGB_INSTR_SBC_R8(gb->cpu_reg.de.bytes.d, 0);
		break;

	case 0x93: /* SUB E */
		PGB_INSTR_SBC_R8(gb->cpu_reg.de.bytes.e, 0);
		break;

	case 0x94: /* SUB H */
		PGB_INSTR_SBC_R8(gb->cpu_reg.hl.bytes.h, 0);
		break;

	case 0x95: /* SUB L */
		PGB_INSTR_SBC_R8(gb->cpu_reg.hl.bytes.l, 0);
		break;

	case 0x96: /* SUB (HL) */
	{
		uint8_t val = __gb_read(gb, gb->cpu_reg.hl.reg);
		PGB_INSTR_SBC_R8(val, 0);
		break;
	}

	case 0x97: /* SUB A */
		gb->cpu_reg.a = 0;
		gb->cpu_reg.f_bits.z = 1;
		gb->cpu_reg.f_bits.n = 1;
		gb->cpu_reg.f_bits.h = 0;
		gb->cpu_reg.f_bits.c = 0;
		break;

	case 0x98: /* SBC A, B */
		PGB_INSTR_SBC_R8(gb->cpu_reg.bc.bytes.b, gb->cpu_reg.f_bits.c);
		break;

	case 0x99: /* SBC A, C */
		PGB_INSTR_SBC_R8(gb->cpu_reg.bc.bytes.c, gb->cpu_reg.f_bits.c);
		break;

	case 0x9A: /* SBC A, D */
		PGB_INSTR_SBC_R8(gb->cpu_reg.de.bytes.d, gb->cpu_reg.f_bits.c);
		break;

	case 0x9B: /* SBC A, E */
		PGB_INSTR_SBC_R8(gb->cpu_reg.de.bytes.e, gb->cpu_reg.f_bits.c);
		break;

	case 0x9C: /* SBC A, H */
		PGB_INSTR_SBC_R8(gb->cpu_reg.hl.bytes.h, gb->cpu_reg.f_bits.c);
		break;

	case 0x9D: /* SBC A, L */
		PGB_INSTR_SBC_R8(gb->cpu_reg.hl.bytes.l, gb->cpu_reg.f_bits.c);
		break;

	case 0x9E: /* SBC A, (HL) */
	{
		uint8_t val = __gb_read(gb, gb->cpu_reg.hl.reg);
		PGB_INSTR_SBC_R8(val, gb->cpu_reg.f_bits.c);
		break;
	}

	case 0x9F: /* SBC A, A */
		gb->cpu_reg.a = gb->cpu_reg.f_bits.c ? 0xFF : 0x00;
		gb->cpu_reg.f_bits.z = !gb->cpu_reg.f_bits.c;
		gb->cpu_reg.f_bits.n = 1;
		gb->cpu_reg.f_bits.h = gb->cpu_reg.f_bits.c;
		break;

	case 0xA0: /* AND B */
		gb->cpu_reg.a = gb->cpu_reg.a & gb->cpu_reg.bc.bytes.b;
		gb->cpu_reg.f_bits.z = (gb->cpu_reg.a == 0x00);
		gb->cpu_reg.f_bits.n = 0;
		gb->cpu_reg.f_bits.h = 1;
		gb->cpu_reg.f_bits.c = 0;
		break;

	case 0xA1: /* AND C */
		gb->cpu_reg.a = gb->cpu_reg.a & gb->cpu_reg.bc.bytes.c;
		gb->cpu_reg.f_bits.z = (gb->cpu_reg.a == 0x00);
		gb->cpu_reg.f_bits.n = 0;
		gb->cpu_reg.f_bits.h = 1;
		gb->cpu_reg.f_bits.c = 0;
		break;

	case 0xA2: /* AND D */
		gb->cpu_reg.a = gb->cpu_reg.a & gb->cpu_reg.de.bytes.d;
		gb->cpu_reg.f_bits.z = (gb->cpu_reg.a == 0x00);
		gb->cpu_reg.f_bits.n = 0;
		gb->cpu_reg.f_bits.h = 1;
		gb->cpu_reg.f_bits.c = 0;
		break;

	case 0xA3: /* AND E */
		gb->cpu_reg.a = gb->cpu_reg.a & gb->cpu_reg.de.bytes.e;
		gb->cpu_reg.f_bits.z = (gb->cpu_reg.a == 0x00);
		gb->cpu_reg.f_bits.n = 0;
		gb->cpu_reg.f_bits.h = 1;
		gb->cpu_reg.f_bits.c = 0;
		break;

	case 0xA4: /* AND H */
		gb->cpu_reg.a = gb->cpu_reg.a & gb->cpu_reg.hl.bytes.h;
		gb->cpu_reg.f_bits.z = (gb->cpu_reg.a == 0x00);
		gb->cpu_reg.f_bits.n = 0;
		gb->cpu_reg.f_bits.h = 1;
		gb->cpu_reg.f_bits.c = 0;
		break;

	case 0xA5: /* AND L */
		gb->cpu_reg.a = gb->cpu_reg.a & gb->cpu_reg.hl.bytes.l;
		gb->cpu_reg.f_bits.z = (gb->cpu_reg.a == 0x00);
		gb->cpu_reg.f_bits.n = 0;
		gb->cpu_reg.f_bits.h = 1;
		gb->cpu_reg.f_bits.c = 0;
		break;

	case 0xA6: /* AND (HL) */
		gb->cpu_reg.a = gb->cpu_reg.a & __gb_read(gb, gb->cpu_reg.hl.reg);
		gb->cpu_reg.f_bits.z = (gb->cpu_reg.a == 0x00);
		gb->cpu_reg.f_bits.n = 0;
		gb->cpu_reg.f_bits.h = 1;
		gb->cpu_reg.f_bits.c = 0;
		break;

	case 0xA7: /* AND A */
		gb->cpu_reg.f_bits.z = (gb->cpu_reg.a == 0x00);
		gb->cpu_reg.f_bits.n = 0;
		gb->cpu_reg.f_bits.h = 1;
		gb->cpu_reg.f_bits.c = 0;
		break;

	case 0xA8: /* XOR B */
		gb->cpu_reg.a = gb->cpu_reg.a ^ gb->cpu_reg.bc.bytes.b;
		gb->cpu_reg.f_bits.z = (gb->cpu_reg.a == 0x00);
		gb->cpu_reg.f_bits.n = 0;
		gb->cpu_reg.f_bits.h = 0;
		gb->cpu_reg.f_bits.c = 0;
		break;

	case 0xA9: /* XOR C */
		gb->cpu_reg.a = gb->cpu_reg.a ^ gb->cpu_reg.bc.bytes.c;
		gb->cpu_reg.f_bits.z = (gb->cpu_reg.a == 0x00);
		gb->cpu_reg.f_bits.n = 0;
		gb->cpu_reg.f_bits.h = 0;
		gb->cpu_reg.f_bits.c = 0;
		break;

	case 0xAA: /* XOR D */
		gb->cpu_reg.a = gb->cpu_reg.a ^ gb->cpu_reg.de.bytes.d;
		gb->cpu_reg.f_bits.z = (gb->cpu_reg.a == 0x00);
		gb->cpu_reg.f_bits.n = 0;
		gb->cpu_reg.f_bits.h = 0;
		gb->cpu_reg.f_bits.c = 0;
		break;

	case 0xAB: /* XOR E */
		gb->cpu_reg.a = gb->cpu_reg.a ^ gb->cpu_reg.de.bytes.e;
		gb->cpu_reg.f_bits.z = (gb->cpu_reg.a == 0x00);
		gb->cpu_reg.f_bits.n = 0;
		gb->cpu_reg.f_bits.h = 0;
		gb->cpu_reg.f_bits.c = 0;
		break;

	case 0xAC: /* XOR H */
		gb->cpu_reg.a = gb->cpu_reg.a ^ gb->cpu_reg.hl.bytes.h;
		gb->cpu_reg.f_bits.z = (gb->cpu_reg.a == 0x00);
		gb->cpu_reg.f_bits.n = 0;
		gb->cpu_reg.f_bits.h = 0;
		gb->cpu_reg.f_bits.c = 0;
		break;

	case 0xAD: /* XOR L */
		gb->cpu_reg.a = gb->cpu_reg.a ^ gb->cpu_reg.hl.bytes.l;
		gb->cpu_reg.f_bits.z = (gb->cpu_reg.a == 0x00);
		gb->cpu_reg.f_bits.n = 0;
		gb->cpu_reg.f_bits.h = 0;
		gb->cpu_reg.f_bits.c = 0;
		break;

	case 0xAE: /* XOR (HL) */
		gb->cpu_reg.a = gb->cpu_reg.a ^ __gb_read(gb, gb->cpu_reg.hl.reg);
		gb->cpu_reg.f_bits.z = (gb->cpu_reg.a == 0x00);
		gb->cpu_reg.f_bits.n = 0;
		gb->cpu_reg.f_bits.h = 0;
		gb->cpu_reg.f_bits.c = 0;
		break;

	case 0xAF: /* XOR A */
		gb->cpu_reg.a = 0x00;
		gb->cpu_reg.f_bits.z = 1;
		gb->cpu_reg.f_bits.n = 0;
		gb->cpu_reg.f_bits.h = 0;
		gb->cpu_reg.f_bits.c = 0;
		break;

	case 0xB0: /* OR B */
		gb->cpu_reg.a = gb->cpu_reg.a | gb->cpu_reg.bc.bytes.b;
		gb->cpu_reg.f_bits.z = (gb->cpu_reg.a == 0x00);
		gb->cpu_reg.f_bits.n = 0;
		gb->cpu_reg.f_bits.h = 0;
		gb->cpu_reg.f_bits.c = 0;
		break;

	case 0xB1: /* OR C */
		gb->cpu_reg.a = gb->cpu_reg.a | gb->cpu_reg.bc.bytes.c;
		gb->cpu_reg.f_bits.z = (gb->cpu_reg.a == 0x00);
		gb->cpu_reg.f_bits.n = 0;
		gb->cpu_reg.f_bits.h = 0;
		gb->cpu_reg.f_bits.c = 0;
		break;

	case 0xB2: /* OR D */
		gb->cpu_reg.a = gb->cpu_reg.a | gb->cpu_reg.de.bytes.d;
		gb->cpu_reg.f_bits.z = (gb->cpu_reg.a == 0x00);
		gb->cpu_reg.f_bits.n = 0;
		gb->cpu_reg.f_bits.h = 0;
		gb->cpu_reg.f_bits.c = 0;
		break;

	case 0xB3: /* OR E */
		gb->cpu_reg.a = gb->cpu_reg.a | gb->cpu_reg.de.bytes.e;
		gb->cpu_reg.f_bits.z = (gb->cpu_reg.a == 0x00);
		gb->cpu_reg.f_bits.n = 0;
		gb->cpu_reg.f_bits.h = 0;
		gb->cpu_reg.f_bits.c = 0;
		break;

	case 0xB4: /* OR H */
		gb->cpu_reg.a = gb->cpu_reg.a | gb->cpu_reg.hl.bytes.h;
		gb->cpu_reg.f_bits.z = (gb->cpu_reg.a == 0x00);
		gb->cpu_reg.f_bits.n = 0;
		gb->cpu_reg.f_bits.h = 0;
		gb->cpu_reg.f_bits.c = 0;
		break;

	case 0xB5: /* OR L */
		gb->cpu_reg.a = gb->cpu_reg.a | gb->cpu_reg.hl.bytes.l;
		gb->cpu_reg.f_bits.z = (gb->cpu_reg.a == 0x00);
		gb->cpu_reg.f_bits.n = 0;
		gb->cpu_reg.f_bits.h = 0;
		gb->cpu_reg.f_bits.c = 0;
		break;

	case 0xB6: /* OR (HL) */
		gb->cpu_reg.a = gb->cpu_reg.a | __gb_read(gb, gb->cpu_reg.hl.reg);
		gb->cpu_reg.f_bits.z = (gb->cpu_reg.a == 0x00);
		gb->cpu_reg.f_bits.n = 0;
		gb->cpu_reg.f_bits.h = 0;
		gb->cpu_reg.f_bits.c = 0;
		break;

	case 0xB7: /* OR A */
		gb->cpu_reg.f_bits.z = (gb->cpu_reg.a == 0x00);
		gb->cpu_reg.f_bits.n = 0;
		gb->cpu_reg.f_bits.h = 0;
		gb->cpu_reg.f_bits.c = 0;
		break;

	case 0xB8: /* CP B */
		PGB_INSTR_CP_R8(gb->cpu_reg.bc.bytes.b);
		break;

	case 0xB9: /* CP C */
		PGB_INSTR_CP_R8(gb->cpu_reg.bc.bytes.c);
		break;

	case 0xBA: /* CP D */
		PGB_INSTR_CP_R8(gb->cpu_reg.de.bytes.d);
		break;

	case 0xBB: /* CP E */
		PGB_INSTR_CP_R8(gb->cpu_reg.de.bytes.e);
		break;

	case 0xBC: /* CP H */
		PGB_INSTR_CP_R8(gb->cpu_reg.hl.bytes.h);
		break;

	case 0xBD: /* CP L */
		PGB_INSTR_CP_R8(gb->cpu_reg.hl.bytes.l);
		break;

	case 0xBE: /* CP (HL) */
	{
		uint8_t val = __gb_read(gb, gb->cpu_reg.hl.reg);
		PGB_INSTR_CP_R8(val);
		break;
	}

	case 0xBF: /* CP A */
		gb->cpu_reg.f_bits.z = 1;
		gb->cpu_reg.f_bits.n = 1;
		gb->cpu_reg.f_bits.h = 0;
		gb->cpu_reg.f_bits.c = 0;
		break;

	case 0xC0: /* RET NZ */
		if(!gb->cpu_reg.f_bits.z)
		{
			gb->cpu_reg.pc.bytes.c = __gb_read(gb, gb->cpu_reg.sp.reg++);
			gb->cpu_reg.pc.bytes.p = __gb_read(gb, gb->cpu_reg.sp.reg++);
			inst_cycles += 12;
		}

		break;

	case 0xC1: /* POP BC */
		gb->cpu_reg.bc.bytes.c = __gb_read(gb, gb->cpu_reg.sp.reg++);
		gb->cpu_reg.bc.bytes.b = __gb_read(gb, gb->cpu_reg.sp.reg++);
		break;

	case 0xC2: /* JP NZ, imm */
		if(!gb->cpu_reg.f_bits.z)
		{
			uint8_t p, c;
			c = __gb_read(gb, gb->cpu_reg.pc.reg++);
			p = __gb_read(gb, gb->cpu_reg.pc.reg);
			gb->cpu_reg.pc.bytes.c = c;
			gb->cpu_reg.pc.bytes.p = p;
			inst_cycles += 4;
		}
		else
			gb->cpu_reg.pc.reg += 2;

		break;

	case 0xC3: /* JP imm */
	{
		uint8_t p, c;
		c = __gb_read(gb, gb->cpu_reg.pc.reg++);
		p = __gb_read(gb, gb->cpu_reg.pc.reg);
		gb->cpu_reg.pc.bytes.c = c;
		gb->cpu_reg.pc.bytes.p = p;
		break;
	}

	case 0xC4: /* CALL NZ imm */
		if(!gb->cpu_reg.f_bits.z)
		{
			uint8_t p, c;
			c = __gb_read(gb, gb->cpu_reg.pc.reg++);
			p = __gb_read(gb, gb->cpu_reg.pc.reg++);
			__gb_write(gb, --gb->cpu_reg.sp.reg, gb->cpu_reg.pc.bytes.p);
			__gb_write(gb, --gb->cpu_reg.sp.reg, gb->cpu_reg.pc.bytes.c);
			gb->cpu_reg.pc.bytes.c = c;
			gb->cpu_reg.pc.bytes.p = p;
			inst_cycles += 12;
		}
		else
			gb->cpu_reg.pc.reg += 2;

		break;

	case 0xC5: /* PUSH BC */
		__gb_write(gb, --gb->cpu_reg.sp.reg, gb->cpu_reg.bc.bytes.b);
		__gb_write(gb, --gb->cpu_reg.sp.reg, gb->cpu_reg.bc.bytes.c);
		break;

	case 0xC6: /* ADD A, imm */
	{
		uint8_t val = __gb_read(gb, gb->cpu_reg.pc.reg++);
		PGB_INSTR_ADC_R8(val, 0);
		break;
	}

	case 0xC7: /* RST 0x0000 */
		__gb_write(gb, --gb->cpu_reg.sp.reg, gb->cpu_reg.pc.bytes.p);
		__gb_write(gb, --gb->cpu_reg.sp.reg, gb->cpu_reg.pc.bytes.c);
		gb->cpu_reg.pc.reg = 0x0000;
		break;

	case 0xC8: /* RET Z */
		if(gb->cpu_reg.f_bits.z)
		{
			gb->cpu_reg.pc.bytes.c = __gb_read(gb, gb->cpu_reg.sp.reg++);
			gb->cpu_reg.pc.bytes.p = __gb_read(gb, gb->cpu_reg.sp.reg++);
			inst_cycles += 12;
		}
		break;

	case 0xC9: /* RET */
	{
		gb->cpu_reg.pc.bytes.c = __gb_read(gb, gb->cpu_reg.sp.reg++);
		gb->cpu_reg.pc.bytes.p = __gb_read(gb, gb->cpu_reg.sp.reg++);
		break;
	}

	case 0xCA: /* JP Z, imm */
		if(gb->cpu_reg.f_bits.z)
		{
			uint8_t p, c;
			c = __gb_read(gb, gb->cpu_reg.pc.reg++);
			p = __gb_read(gb, gb->cpu_reg.pc.reg);
			gb->cpu_reg.pc.bytes.c = c;
			gb->cpu_reg.pc.bytes.p = p;
			inst_cycles += 4;
		}
		else
			gb->cpu_reg.pc.reg += 2;

		break;

	case 0xCB: /* CB INST */
		inst_cycles = __gb_execute_cb(gb);
		break;

	case 0xCC: /* CALL Z, imm */
		if(gb->cpu_reg.f_bits.z)
		{
			uint8_t p, c;
			c = __gb_read(gb, gb->cpu_reg.pc.reg++);
			p = __gb_read(gb, gb->cpu_reg.pc.reg++);
			__gb_write(gb, --gb->cpu_reg.sp.reg, gb->cpu_reg.pc.bytes.p);
			__gb_write(gb, --gb->cpu_reg.sp.reg, gb->cpu_reg.pc.bytes.c);
			gb->cpu_reg.pc.bytes.c = c;
			gb->cpu_reg.pc.bytes.p = p;
			inst_cycles += 12;
		}
		else
			gb->cpu_reg.pc.reg += 2;

		break;

	case 0xCD: /* CALL imm */
	{
		uint8_t p, c;
		c = __gb_read(gb, gb->cpu_reg.pc.reg++);
		p = __gb_read(gb, gb->cpu_reg.pc.reg++);
		__gb_write(gb, --gb->cpu_reg.sp.reg, gb->cpu_reg.pc.bytes.p);
		__gb_write(gb, --gb->cpu_reg.sp.reg, gb->cpu_reg.pc.bytes.c);
		gb->cpu_reg.pc.bytes.c = c;
		gb->cpu_reg.pc.bytes.p = p;
	}
	break;

	case 0xCE: /* ADC A, imm */
	{
		uint8_t val = __gb_read(gb, gb->cpu_reg.pc.reg++);
		PGB_INSTR_ADC_R8(val, gb->cpu_reg.f_bits.c);
		break;
	}

	case 0xCF: /* RST 0x0008 */
		__gb_write(gb, --gb->cpu_reg.sp.reg, gb->cpu_reg.pc.bytes.p);
		__gb_write(gb, --gb->cpu_reg.sp.reg, gb->cpu_reg.pc.bytes.c);
		gb->cpu_reg.pc.reg = 0x0008;
		break;

	case 0xD0: /* RET NC */
		if(!gb->cpu_reg.f_bits.c)
		{
			gb->cpu_reg.pc.bytes.c = __gb_read(gb, gb->cpu_reg.sp.reg++);
			gb->cpu_reg.pc.bytes.p = __gb_read(gb, gb->cpu_reg.sp.reg++);
			inst_cycles += 12;
		}

		break;

	case 0xD1: /* POP DE */
		gb->cpu_reg.de.bytes.e = __gb_read(gb, gb->cpu_reg.sp.reg++);
		gb->cpu_reg.de.bytes.d = __gb_read(gb, gb->cpu_reg.sp.reg++);
		break;

	case 0xD2: /* JP NC, imm */
		if(!gb->cpu_reg.f_bits.c)
		{
			uint8_t p, c;
			c = __gb_read(gb, gb->cpu_reg.pc.reg++);
			p = __gb_read(gb, gb->cpu_reg.pc.reg);
			gb->cpu_reg.pc.bytes.c = c;
			gb->cpu_reg.pc.bytes.p = p;
			inst_cycles += 4;
		}
		else
			gb->cpu_reg.pc.reg += 2;

		break;

	case 0xD4: /* CALL NC, imm */
		if(!gb->cpu_reg.f_bits.c)
		{
			uint8_t p, c;
			c = __gb_read(gb, gb->cpu_reg.pc.reg++);
			p = __gb_read(gb, gb->cpu_reg.pc.reg++);
			__gb_write(gb, --gb->cpu_reg.sp.reg, gb->cpu_reg.pc.bytes.p);
			__gb_write(gb, --gb->cpu_reg.sp.reg, gb->cpu_reg.pc.bytes.c);
			gb->cpu_reg.pc.bytes.c = c;
			gb->cpu_reg.pc.bytes.p = p;
			inst_cycles += 12;
		}
		else
			gb->cpu_reg.pc.reg += 2;

		break;

	case 0xD5: /* PUSH DE */
		__gb_write(gb, --gb->cpu_reg.sp.reg, gb->cpu_reg.de.bytes.d);
		__gb_write(gb, --gb->cpu_reg.sp.reg, gb->cpu_reg.de.bytes.e);
		break;

	case 0xD6: /* SUB imm */
	{
		uint8_t val = __gb_read(gb, gb->cpu_reg.pc.reg++);
		uint16_t temp = gb->cpu_reg.a - val;
		gb->cpu_reg.f_bits.z = ((temp & 0xFF) == 0x00);
		gb->cpu_reg.f_bits.n = 1;
		gb->cpu_reg.f_bits.h =
			(gb->cpu_reg.a ^ val ^ temp) & 0x10 ? 1 : 0;
		gb->cpu_reg.f_bits.c = (temp & 0xFF00) ? 1 : 0;
		gb->cpu_reg.a = (temp & 0xFF);
		break;
	}

	case 0xD7: /* RST 0x0010 */
		__gb_write(gb, --gb->cpu_reg.sp.reg, gb->cpu_reg.pc.bytes.p);
		__gb_write(gb, --gb->cpu_reg.sp.reg, gb->cpu_reg.pc.bytes.c);
		gb->cpu_reg.pc.reg = 0x0010;
		break;

	case 0xD8: /* RET C */
		if(gb->cpu_reg.f_bits.c)
		{
			gb->cpu_reg.pc.bytes.c = __gb_read(gb, gb->cpu_reg.sp.reg++);
			gb->cpu_reg.pc.bytes.p = __gb_read(gb, gb->cpu_reg.sp.reg++);
			inst_cycles += 12;
		}

		break;

	case 0xD9: /* RETI */
	{
		gb->cpu_reg.pc.bytes.c = __gb_read(gb, gb->cpu_reg.sp.reg++);
		gb->cpu_reg.pc.bytes.p = __gb_read(gb, gb->cpu_reg.sp.reg++);
		gb->gb_ime = 1;
	}
	break;

	case 0xDA: /* JP C, imm */
		if(gb->cpu_reg.f_bits.c)
		{
			uint8_t p, c;
			c = __gb_read(gb, gb->cpu_reg.pc.reg++);
			p = __gb_read(gb, gb->cpu_reg.pc.reg);
			gb->cpu_reg.pc.bytes.c = c;
			gb->cpu_reg.pc.bytes.p = p;
			inst_cycles += 4;
		}
		else
			gb->cpu_reg.pc.reg += 2;

		break;

	case 0xDC: /* CALL C, imm */
		if(gb->cpu_reg.f_bits.c)
		{
			uint8_t p, c;
			c = __gb_read(gb, gb->cpu_reg.pc.reg++);
			p = __gb_read(gb, gb->cpu_reg.pc.reg++);
			__gb_write(gb, --gb->cpu_reg.sp.reg, gb->cpu_reg.pc.bytes.p);
			__gb_write(gb, --gb->cpu_reg.sp.reg, gb->cpu_reg.pc.bytes.c);
			gb->cpu_reg.pc.bytes.c = c;
			gb->cpu_reg.pc.bytes.p = p;
			inst_cycles += 12;
		}
		else
			gb->cpu_reg.pc.reg += 2;

		break;

	case 0xDE: /* SBC A, imm */
	{
		uint8_t val = __gb_read(gb, gb->cpu_reg.pc.reg++);
		PGB_INSTR_SBC_R8(val, gb->cpu_reg.f_bits.c);
		break;
	}

	case 0xDF: /* RST 0x0018 */
		__gb_write(gb, --gb->cpu_reg.sp.reg, gb->cpu_reg.pc.bytes.p);
		__gb_write(gb, --gb->cpu_reg.sp.reg, gb->cpu_reg.pc.bytes.c);
		gb->cpu_reg.pc.reg = 0x0018;
		break;

	case 0xE0: /* LD (0xFF00+imm), A */
		__gb_write(gb, 0xFF00 | __gb_read(gb, gb->cpu_reg.pc.reg++),
			   gb->cpu_reg.a);
		break;

	case 0xE1: /* POP HL */
		gb->cpu_reg.hl.bytes.l = __gb_read(gb, gb->cpu_reg.sp.reg++);
		gb->cpu_reg.hl.bytes.h = __gb_read(gb, gb->cpu_reg.sp.reg++);
		break;

	case 0xE2: /* LD (C), A */
		__gb_write(gb, 0xFF00 | gb->cpu_reg.bc.bytes.c, gb->cpu_reg.a);
		break;

	case 0xE5: /* PUSH HL */
		__gb_write(gb, --gb->cpu_reg.sp.reg, gb->cpu_reg.hl.bytes.h);
		__gb_write(gb, --gb->cpu_reg.sp.reg, gb->cpu_reg.hl.bytes.l);
		break;

	case 0xE6: /* AND imm */
		/* TODO: Optimisation? */
		gb->cpu_reg.a = gb->cpu_reg.a & __gb_read(gb, gb->cpu_reg.pc.reg++);
		gb->cpu_reg.f_bits.z = (gb->cpu_reg.a == 0x00);
		gb->cpu_reg.f_bits.n = 0;
		gb->cpu_reg.f_bits.h = 1;
		gb->cpu_reg.f_bits.c = 0;
		break;

	case 0xE7: /* RST 0x0020 */
		__gb_write(gb, --gb->cpu_reg.sp.reg, gb->cpu_reg.pc.bytes.p);
		__gb_write(gb, --gb->cpu_reg.sp.reg, gb->cpu_reg.pc.bytes.c);
		gb->cpu_reg.pc.reg = 0x0020;
		break;

	case 0xE8: /* ADD SP, imm */
	{
		int8_t offset = (int8_t) __gb_read(gb, gb->cpu_reg.pc.reg++);
		gb->cpu_reg.f_bits.z = 0;
		gb->cpu_reg.f_bits.n = 0;
		gb->cpu_reg.f_bits.h = ((gb->cpu_reg.sp.reg & 0xF) + (offset & 0xF) > 0xF) ? 1 : 0;
		gb->cpu_reg.f_bits.c = ((gb->cpu_reg.sp.reg & 0xFF) + (offset & 0xFF) > 0xFF);
		gb->cpu_reg.sp.reg += offset;
		break;
	}

	case 0xE9: /* JP (HL) */
		gb->cpu_reg.pc.reg = gb->cpu_reg.hl.reg;
		break;

	case 0xEA: /* LD (imm), A */
	{
		uint8_t h, l;
		uint16_t addr;
		l = __gb_read(gb, gb->cpu_reg.pc.reg++);
		h = __gb_read(gb, gb->cpu_reg.pc.reg++);
		addr = PEANUT_GB_U8_TO_U16(h, l);
		__gb_write(gb, addr, gb->cpu_reg.a);
		break;
	}

	case 0xEE: /* XOR imm */
		gb->cpu_reg.a = gb->cpu_reg.a ^ __gb_read(gb, gb->cpu_reg.pc.reg++);
		gb->cpu_reg.f_bits.z = (gb->cpu_reg.a == 0x00);
		gb->cpu_reg.f_bits.n = 0;
		gb->cpu_reg.f_bits.h = 0;
		gb->cpu_reg.f_bits.c = 0;
		break;

	case 0xEF: /* RST 0x0028 */
		__gb_write(gb, --gb->cpu_reg.sp.reg, gb->cpu_reg.pc.bytes.p);
		__gb_write(gb, --gb->cpu_reg.sp.reg, gb->cpu_reg.pc.bytes.c);
		gb->cpu_reg.pc.reg = 0x0028;
		break;

	case 0xF0: /* LD A, (0xFF00+imm) */
		gb->cpu_reg.a =
			__gb_read(gb, 0xFF00 | __gb_read(gb, gb->cpu_reg.pc.reg++));
		break;

	case 0xF1: /* POP AF */
	{
		uint8_t temp_8 = __gb_read(gb, gb->cpu_reg.sp.reg++);
		gb->cpu_reg.f_bits.z = (temp_8 >> 7) & 1;
		gb->cpu_reg.f_bits.n = (temp_8 >> 6) & 1;
		gb->cpu_reg.f_bits.h = (temp_8 >> 5) & 1;
		gb->cpu_reg.f_bits.c = (temp_8 >> 4) & 1;
		gb->cpu_reg.a = __gb_read(gb, gb->cpu_reg.sp.reg++);
		break;
	}

	case 0xF2: /* LD A, (C) */
		gb->cpu_reg.a = __gb_read(gb, 0xFF00 | gb->cpu_reg.bc.bytes.c);
		break;

	case 0xF3: /* DI */
		gb->gb_ime = 0;
		break;

	case 0xF5: /* PUSH AF */
		__gb_write(gb, --gb->cpu_reg.sp.reg, gb->cpu_reg.a);
		__gb_write(gb, --gb->cpu_reg.sp.reg,
			   gb->cpu_reg.f_bits.z << 7 | gb->cpu_reg.f_bits.n << 6 |
			   gb->cpu_reg.f_bits.h << 5 | gb->cpu_reg.f_bits.c << 4);
		break;

	case 0xF6: /* OR imm */
		gb->cpu_reg.a = gb->cpu_reg.a | __gb_read(gb, gb->cpu_reg.pc.reg++);
		gb->cpu_reg.f_bits.z = (gb->cpu_reg.a == 0x00);
		gb->cpu_reg.f_bits.n = 0;
		gb->cpu_reg.f_bits.h = 0;
		gb->cpu_reg.f_bits.c = 0;
		break;

	case 0xF7: /* PUSH AF */
		__gb_write(gb, --gb->cpu_reg.sp.reg, gb->cpu_reg.pc.bytes.p);
		__gb_write(gb, --gb->cpu_reg.sp.reg, gb->cpu_reg.pc.bytes.c);
		gb->cpu_reg.pc.reg = 0x0030;
		break;

	case 0xF8: /* LD HL, SP+/-imm */
	{
		/* Taken from SameBoy, which is released under MIT Licence. */
		int8_t offset = (int8_t) __gb_read(gb, gb->cpu_reg.pc.reg++);
		gb->cpu_reg.hl.reg = gb->cpu_reg.sp.reg + offset;
		gb->cpu_reg.f_bits.z = 0;
		gb->cpu_reg.f_bits.n = 0;
		gb->cpu_reg.f_bits.h = ((gb->cpu_reg.sp.reg & 0xF) + (offset & 0xF) > 0xF) ? 1 : 0;
		gb->cpu_reg.f_bits.c = ((gb->cpu_reg.sp.reg & 0xFF) + (offset & 0xFF) > 0xFF) ? 1 :
				       0;
		break;
	}

	case 0xF9: /* LD SP, HL */
		gb->cpu_reg.sp.reg = gb->cpu_reg.hl.reg;
		break;

	case 0xFA: /* LD A, (imm) */
	{
		uint8_t h, l;
		uint16_t addr;
		l = __gb_read(gb, gb->cpu_reg.pc.reg++);
		h = __gb_read(gb, gb->cpu_reg.pc.reg++);
		addr = PEANUT_GB_U8_TO_U16(h, l);
		gb->cpu_reg.a = __gb_read(gb, addr);
		break;
	}

	case 0xFB: /* EI */
		gb->gb_ime = 1;
		break;

	case 0xFE: /* CP imm */
	{
		uint8_t val = __gb_read(gb, gb->cpu_reg.pc.reg++);
		PGB_INSTR_CP_R8(val);
		break;
	}

	case 0xFF: /* RST 0x0038 */
		__gb_write(gb, --gb->cpu_reg.sp.reg, gb->cpu_reg.pc.bytes.p);
		__gb_write(gb, --gb->cpu_reg.sp.reg, gb->cpu_reg.pc.bytes.c);
		gb->cpu_reg.pc.reg = 0x0038;
		break;

	default:
		/* Return address where invlid opcode that was read. */
		(gb->gb_error)(gb, GB_INVALID_OPCODE, gb->cpu_reg.pc.reg - 1);
		PGB_UNREACHABLE();
	}

	do
	{
		/* DIV register timing */
		gb->counter.div_count += inst_cycles;

		while(gb->counter.div_count >= DIV_CYCLES)
		{
			gb->hram_io[IO_DIV]++;
			gb->counter.div_count -= DIV_CYCLES;
		}

		/* Check serial transmission. */
		if(gb->hram_io[IO_SC] & SERIAL_SC_TX_START)
		{
			/* If new transfer, call TX function. */
			if(gb->counter.serial_count == 0 &&
				gb->gb_serial_tx != NULL)
				(gb->gb_serial_tx)(gb, gb->hram_io[IO_SB]);

			gb->counter.serial_count += inst_cycles;

			/* If it's time to receive byte, call RX function. */
			if(gb->counter.serial_count >= SERIAL_CYCLES)
			{
				/* If RX can be done, do it. */
				/* If RX failed, do not change SB if using external
				 * clock, or set to 0xFF if using internal clock. */
				uint8_t rx;

				if(gb->gb_serial_rx != NULL &&
					(gb->gb_serial_rx(gb, &rx) ==
						GB_SERIAL_RX_SUCCESS))
				{
					gb->hram_io[IO_SB] = rx;

					/* Inform game of serial TX/RX completion. */
					gb->hram_io[IO_SC] &= 0x01;
					gb->hram_io[IO_IF] |= SERIAL_INTR;
				}
				else if(gb->hram_io[IO_SC] & SERIAL_SC_CLOCK_SRC)
				{
					/* If using internal clock, and console is not
					 * attached to any external peripheral, shifted
					 * bits are replaced with logic 1. */
					gb->hram_io[IO_SB] = 0xFF;

					/* Inform game of serial TX/RX completion. */
					gb->hram_io[IO_SC] &= 0x01;
					gb->hram_io[IO_IF] |= SERIAL_INTR;
				}
				else
				{
					/* If using external clock, and console is not
					 * attached to any external peripheral, bits are
					 * not shifted, so SB is not modified. */
				}

				gb->counter.serial_count = 0;
			}
		}

		/* TIMA register timing */
		/* TODO: Change tac_enable to struct of TAC timer control bits. */
		if(gb->hram_io[IO_TAC] & IO_TAC_ENABLE_MASK)
		{
			gb->counter.tima_count += inst_cycles;

			while(gb->counter.tima_count >=
				TAC_CYCLES[gb->hram_io[IO_TAC] & IO_TAC_RATE_MASK])
			{
				gb->counter.tima_count -=
					TAC_CYCLES[gb->hram_io[IO_TAC] & IO_TAC_RATE_MASK];

				if(++gb->hram_io[IO_TIMA] == 0)
				{
					gb->hram_io[IO_IF] |= TIMER_INTR;
					/* On overflow, set TMA to TIMA. */
					gb->hram_io[IO_TIMA] = gb->hram_io[IO_TMA];
				}
			}
		}

		/* TODO Check behaviour of LCD during LCD power off state. */
		/* If LCD is off, don't update LCD state. */
		if((gb->hram_io[IO_LCDC] & LCDC_ENABLE) == 0)
			continue;

		/* LCD Timing */
		gb->counter.lcd_count += inst_cycles;

		/* New Scanline */
		if((gb->hram_io[IO_STAT] & STAT_MODE) & IO_STAT_MODE_VBLANK_OR_TRANSFER_MASK &&
				gb->counter.lcd_count >= LCD_LINE_CYCLES)
		{
			gb->counter.lcd_count -= LCD_LINE_CYCLES;

			/* LYC Update */
			if(gb->hram_io[IO_LY] == gb->hram_io[IO_LYC])
			{
				gb->hram_io[IO_STAT] |= STAT_LYC_COINC;

				if(gb->hram_io[IO_STAT] & STAT_LYC_INTR)
					gb->hram_io[IO_IF] |= LCDC_INTR;
			}
			else
				gb->hram_io[IO_STAT] &= 0xFB;

			/* Next line */
			gb->hram_io[IO_LY] = (gb->hram_io[IO_LY] + 1) % LCD_VERT_LINES;

			/* VBLANK Start */
			if(gb->hram_io[IO_LY] == LCD_HEIGHT)
			{
				gb->hram_io[IO_STAT] =
					(gb->hram_io[IO_STAT] & ~STAT_MODE) | IO_STAT_MODE_VBLANK;
				gb->gb_frame = 1;
				gb->hram_io[IO_IF] |= VBLANK_INTR;
				gb->lcd_blank = 0;

				if(gb->hram_io[IO_STAT] & STAT_MODE_1_INTR)
					gb->hram_io[IO_IF] |= LCDC_INTR;

#if ENABLE_LCD

				/* If frame skip is activated, check if we need to draw
				 * the frame or skip it. */
				if(gb->direct.frame_skip)
				{
					gb->display.frame_skip_count =
						!gb->display.frame_skip_count;
				}

				/* If interlaced is activated, change which lines get
				 * updated. Also, only update lines on frames that are
				 * actually drawn when frame skip is enabled. */
				if(gb->direct.interlace &&
					(!gb->direct.frame_skip ||
						gb->display.frame_skip_count))
				{
					gb->display.interlace_count =
						!gb->display.interlace_count;
				}
#endif
			}
				/* Normal Line */
			else if(gb->hram_io[IO_LY] < LCD_HEIGHT)
			{
				if(gb->hram_io[IO_LY] == 0)
				{
					/* Clear Screen */
					gb->display.WY = gb->hram_io[IO_WY];
					gb->display.window_clear = 0;
				}

				gb->hram_io[IO_STAT] =
					(gb->hram_io[IO_STAT] & ~STAT_MODE) | IO_STAT_MODE_HBLANK;

				if(gb->hram_io[IO_STAT] & STAT_MODE_0_INTR)
					gb->hram_io[IO_IF] |= LCDC_INTR;

				/* If halted immediately jump to next LCD mode. */
				if(gb->counter.lcd_count < LCD_MODE_2_CYCLES)
					inst_cycles = LCD_MODE_2_CYCLES - gb->counter.lcd_count;
			}
		}
			/* OAM access */
		else if((gb->hram_io[IO_STAT] & STAT_MODE) == IO_STAT_MODE_HBLANK &&
			gb->counter.lcd_count >= LCD_MODE_2_CYCLES)
		{
			gb->hram_io[IO_STAT] =
				(gb->hram_io[IO_STAT] & ~STAT_MODE) | IO_STAT_MODE_SEARCH_OAM;

			if(gb->hram_io[IO_STAT] & STAT_MODE_2_INTR)
				gb->hram_io[IO_IF] |= LCDC_INTR;

			/* If halted immediately jump to next LCD mode. */
			if (gb->counter.lcd_count < LCD_MODE_3_CYCLES)
				inst_cycles = LCD_MODE_3_CYCLES - gb->counter.lcd_count;
		}
			/* Update LCD */
		else if((gb->hram_io[IO_STAT] & STAT_MODE) == IO_STAT_MODE_SEARCH_OAM &&
			gb->counter.lcd_count >= LCD_MODE_3_CYCLES)
		{
			gb->hram_io[IO_STAT] =
				(gb->hram_io[IO_STAT] & ~STAT_MODE) | IO_STAT_MODE_SEARCH_TRANSFER;
#if ENABLE_LCD
			if(!gb->lcd_blank)
				__gb_draw_line(gb);
#endif
			/* If halted immediately jump to next LCD mode. */
			if (gb->counter.lcd_count < LCD_LINE_CYCLES)
				inst_cycles = LCD_LINE_CYCLES - gb->counter.lcd_count;
		}
	} while(gb->gb_halt && (gb->hram_io[IO_IF] & gb->hram_io[IO_IE]) == 0);
	/* If halted, loop until an interrupt occurs. */
}

void gb_run_frame(struct gb_s *gb)
{
	gb->gb_frame = 0;

	while(!gb->gb_frame)
		__gb_step_cpu(gb);
}

/**
 * Gets the size of the save file required for the ROM.
 */
uint_fast32_t gb_get_save_size(struct gb_s *gb)
{
	const uint_fast16_t ram_size_location = 0x0149;
	const uint_fast32_t ram_sizes[] =
	{
		0x00, 0x800, 0x2000, 0x8000, 0x20000
	};
	uint8_t ram_size = gb->gb_rom_read(gb, ram_size_location);
	return ram_sizes[ram_size];
}

void gb_init_serial(struct gb_s *gb,
		    void (*gb_serial_tx)(struct gb_s*, const uint8_t),
		    enum gb_serial_rx_ret_e (*gb_serial_rx)(struct gb_s*,
			    uint8_t*))
{
	gb->gb_serial_tx = gb_serial_tx;
	gb->gb_serial_rx = gb_serial_rx;
}

uint8_t gb_colour_hash(struct gb_s *gb)
{
#define ROM_TITLE_START_ADDR	0x0134
#define ROM_TITLE_END_ADDR	0x0143

	uint8_t x = 0;

	for(uint16_t i = ROM_TITLE_START_ADDR; i <= ROM_TITLE_END_ADDR; i++)
		x += gb->gb_rom_read(gb, i);

	return x;
}

/**
 * Resets the context, and initialises startup values.
 */
void gb_reset(struct gb_s *gb)
{
	gb->gb_halt = 0;
	gb->gb_ime = 1;
#if PEANUT_GB_USE_BIOS
	gb->gb_bios_enable = 0;
#endif

	/* Initialise MBC values. */
	gb->selected_rom_bank = 1;
	gb->cart_ram_bank = 0;
	gb->enable_cart_ram = 0;
	gb->cart_mode_select = 0;

	/* Initialise CPU registers as though a DMG. */
	gb->cpu_reg.a = 0x01;
	gb->cpu_reg.f_bits.z = 1;
	gb->cpu_reg.f_bits.n = 0;
	gb->cpu_reg.f_bits.h = 1;
	gb->cpu_reg.f_bits.c = 1;
	gb->cpu_reg.bc.reg = 0x0013;
	gb->cpu_reg.de.reg = 0x00D8;
	gb->cpu_reg.hl.reg = 0x014D;
	gb->cpu_reg.sp.reg = 0xFFFE;
	/* TODO: Add BIOS support. */
	gb->cpu_reg.pc.reg = 0x0100;

	gb->counter.lcd_count = 0;
	gb->counter.div_count = 0;
	gb->counter.tima_count = 0;
	gb->counter.serial_count = 0;

	memset(gb->hram_io, 0xFF, HRAM_IO_SIZE);

	gb->hram_io[IO_TIMA] = 0x00;
	gb->hram_io[IO_TMA ] = 0x00;
	gb->hram_io[IO_TAC ] = 0xF8;
	gb->hram_io[IO_DIV ] = 0xAC;
	gb->hram_io[IO_IF  ] = 0xE1;
	gb->hram_io[IO_LCDC] = 0x91;
	gb->hram_io[IO_STAT] = STAT_MODE & IO_STAT_MODE_HBLANK;
	gb->hram_io[IO_SCY ] = 0x00;
	gb->hram_io[IO_SCX ] = 0x00;
	gb->hram_io[IO_LYC ] = 0x00;

	/* Appease valgrind for invalid reads and unconditional jumps. */
	gb->hram_io[IO_SC] = 0x7E;
	gb->hram_io[IO_LY] = 0;

	__gb_write(gb, 0xFF47, 0xFC);    // BGP
	__gb_write(gb, 0xFF48, 0xFF);    // OBJP0
	__gb_write(gb, 0xFF49, 0x0F);    // OBJP1
	gb->hram_io[IO_WY] = 0x00;
	gb->hram_io[IO_WX] = 0x00;
	gb->hram_io[IO_IE] = 0x00;

	gb->direct.joypad = 0xFF;
	gb->hram_io[IO_JOYP] = 0xCF;

	memset(gb->vram, 0x00, VRAM_SIZE);
}

enum gb_init_error_e gb_init(struct gb_s *gb,
			     uint8_t (*gb_rom_read)(struct gb_s*, const uint_fast32_t),
			     uint8_t (*gb_cart_ram_read)(struct gb_s*, const uint_fast32_t),
			     void (*gb_cart_ram_write)(struct gb_s*, const uint_fast32_t, const uint8_t),
			     void (*gb_error)(struct gb_s*, const enum gb_error_e, const uint16_t),
			     void *priv)
{
	const uint16_t mbc_location = 0x0147;
	const uint16_t bank_count_location = 0x0148;
	const uint16_t ram_size_location = 0x0149;
	/**
	 * Table for cartridge type (MBC). -1 if invalid.
	 * TODO: MMM01 is untested.
	 * TODO: MBC6 is untested.
	 * TODO: MBC7 is unsupported.
	 * TODO: POCKET CAMERA is unsupported.
	 * TODO: BANDAI TAMA5 is unsupported.
	 * TODO: HuC3 is unsupported.
	 * TODO: HuC1 is unsupported.
	 **/
	const int8_t cart_mbc[] =
	{
		0, 1, 1, 1, -1, 2, 2, -1, 0, 0, -1, 0, 0, 0, -1, 3,
		3, 3, 3, 3, -1, -1, -1, -1, -1, 5, 5, 5, 5, 5, 5, -1
	};
	const uint8_t cart_ram[] =
	{
		0, 0, 1, 1, 0, 0, 0, 0, 1, 1, 0, 0, 0, 0, 0, 0,
		1, 0, 1, 1, 0, 0, 0, 0, 0, 0, 1, 1, 0, 0, 0, 0
	};
	const uint16_t num_rom_banks_mask[] =
	{
		2, 4, 8, 16, 32, 64, 128, 256, 512
	};
	const uint8_t num_ram_banks[] = { 0, 1, 1, 4, 16, 8 };

	gb->gb_rom_read = gb_rom_read;
	gb->gb_cart_ram_read = gb_cart_ram_read;
	gb->gb_cart_ram_write = gb_cart_ram_write;
	gb->gb_error = gb_error;
	gb->direct.priv = priv;

	/* Initialise serial transfer function to NULL. If the front-end does
	 * not provide serial support, Peanut-GB will emulate no cable connected
	 * automatically. */
	gb->gb_serial_tx = NULL;
	gb->gb_serial_rx = NULL;

	/* Check valid ROM using checksum value. */
	{
		uint8_t x = 0;

		for(uint16_t i = 0x0134; i <= 0x014C; i++)
			x = x - gb->gb_rom_read(gb, i) - 1;

		if(x != gb->gb_rom_read(gb, ROM_HEADER_CHECKSUM_LOC))
			return GB_INIT_INVALID_CHECKSUM;
	}

	/* Check if cartridge type is supported, and set MBC type. */
	{
		const uint8_t mbc_value = gb->gb_rom_read(gb, mbc_location);

		if(mbc_value > sizeof(cart_mbc) - 1 ||
				(gb->mbc = cart_mbc[mbc_value]) == -1)
			return GB_INIT_CARTRIDGE_UNSUPPORTED;
	}

	gb->cart_ram = cart_ram[gb->gb_rom_read(gb, mbc_location)];
	gb->num_rom_banks_mask = num_rom_banks_mask[gb->gb_rom_read(gb, bank_count_location)] - 1;
	gb->num_ram_banks = num_ram_banks[gb->gb_rom_read(gb, ram_size_location)];

	gb->lcd_blank = 0;
	gb->display.lcd_draw_line = NULL;

	gb_reset(gb);

	return GB_INIT_NO_ERROR;
}

const char* gb_get_rom_name(struct gb_s* gb, char *title_str)
{
	uint_fast16_t title_loc = 0x134;
	/* End of title may be 0x13E for newer games. */
	const uint_fast16_t title_end = 0x143;
	const char* title_start = title_str;

	for(; title_loc <= title_end; title_loc++)
	{
		const char title_char = gb->gb_rom_read(gb, title_loc);

		if(title_char >= ' ' && title_char <= '_')
		{
			*title_str = title_char;
			title_str++;
		}
		else
			break;
	}

	*title_str = '\0';
	return title_start;
}

#if ENABLE_LCD
void gb_init_lcd(struct gb_s *gb,
		void (*lcd_draw_line)(struct gb_s *gb,
			const uint8_t *pixels,
			const uint_fast8_t line))
{
	gb->display.lcd_draw_line = lcd_draw_line;

	gb->direct.interlace = 0;
	gb->display.interlace_count = 0;
	gb->direct.frame_skip = 0;
	gb->display.frame_skip_count = 0;

	gb->display.window_clear = 0;
	gb->display.WY = 0;

	return;
}
#endif

/**
 * This was taken from SameBoy, which is released under MIT Licence.
 */
void gb_tick_rtc(struct gb_s *gb)
{
	/* is timer running? */
	if((gb->cart_rtc[4] & 0x40) == 0)
	{
		if(++gb->rtc_bits.sec == 60)
		{
			gb->rtc_bits.sec = 0;

			if(++gb->rtc_bits.min == 60)
			{
				gb->rtc_bits.min = 0;

				if(++gb->rtc_bits.hour == 24)
				{
					gb->rtc_bits.hour = 0;

					if(++gb->rtc_bits.yday == 0)
					{
						if(gb->rtc_bits.high & 1)  /* Bit 8 of days*/
						{
							gb->rtc_bits.high |= 0x80; /* Overflow bit */
						}

						gb->rtc_bits.high ^= 1;
					}
				}
			}
		}
	}
}

void gb_set_rtc(struct gb_s *gb, const struct tm * const time)
{
	gb->cart_rtc[0] = time->tm_sec;
	gb->cart_rtc[1] = time->tm_min;
	gb->cart_rtc[2] = time->tm_hour;
	gb->cart_rtc[3] = time->tm_yday & 0xFF; /* Low 8 bits of day counter. */
	gb->cart_rtc[4] = time->tm_yday >> 8; /* High 1 bit of day counter. */
}

/** Function prototypes: Required functions **/
/**
 * Initialises the emulator context to a known state. Call this before calling
 * any other peanut-gb function.
 * To reset the emulator, you can call gb_reset() instead.
 *
 * \param gb	Allocated emulator context. Must not be NULL.
 * \param gb_rom_read Pointer to function that reads ROM data. ROM banking is
 * 		already handled by Peanut-GB. Must not be NULL.
 * \param gb_cart_ram_read Pointer to function that reads Cart RAM. Must not be
 * 		NULL.
 * \param gb_cart_ram_write Pointer to function to writes to Cart RAM. Must not
 * 		be NULL.
 * \param gb_error Pointer to function that is called when an unrecoverable
 *		error occurs. Must not be NULL. Returning from this
 *		function is undefined and will result in SIGABRT.
 * \param priv	Private data that is stored within the emulator context. Set to
 * 		NULL if unused.
 * \returns	0 on success or an enum that describes the error.
 */
enum gb_init_error_e gb_init(struct gb_s *gb,
			     uint8_t (*gb_rom_read)(struct gb_s*, const uint_fast32_t),
			     uint8_t (*gb_cart_ram_read)(struct gb_s*, const uint_fast32_t),
			     void (*gb_cart_ram_write)(struct gb_s*, const uint_fast32_t, const uint8_t),
			     void (*gb_error)(struct gb_s*, const enum gb_error_e, const uint16_t),
			     void *priv);

/**
 * Executes the emulator and runs for one frame.
 *
 * \param	An initialised emulator context. Must not be NULL.
 */
void gb_run_frame(struct gb_s *gb);

/** Function prototypes: Optional Functions **/
/**
 * Reset the emulator, like turning the Game Boy off and on again.
 * This function can be called at any time.
 *
 * \param	An initialised emulator context. Must not be NULL.
 */
void gb_reset(struct gb_s *gb);

/**
 * Initialises the display context of the emulator. Only available when
 * ENABLE_LCD is defined to a non-zero value.
 * The pixel data sent to lcd_draw_line comes with both shade and layer data.
 * The first two least significant bits are the shade data (black, dark, light,
 * white). Bits 4 and 5 are layer data (OBJ0, OBJ1, BG), which can be used to
 * add more colours to the game in the same way that the Game Boy Color does to
 * older Game Boy games.
 * This function can be called at any time.
 *
 * \param gb	An initialised emulator context. Must not be NULL.
 * \param lcd_draw_line Pointer to function that draws the 2-bit pixel data on the line
 *		"line". Must not be NULL.
 */
#if ENABLE_LCD
void gb_init_lcd(struct gb_s *gb,
		void (*lcd_draw_line)(struct gb_s *gb,
			const uint8_t *pixels,
			const uint_fast8_t line));
#endif

/**
 * Initialises the serial connection of the emulator. This function is optional,
 * and if not called, the emulator will assume that no link cable is connected
 * to the game.
 *
 * \param gb	An initialised emulator context. Must not be NULL.
 * \param gb_serial_tx Pointer to function that transmits a byte of data over
 *		the serial connection. Must not be NULL.
 * \param gb_serial_rx Pointer to function that receives a byte of data over the
 *		serial connection. If no byte is recieved,
 *		return GB_SERIAL_RX_NO_CONNECTION. Must not be NULL.
 */
void gb_init_serial(struct gb_s *gb,
		    void (*gb_serial_tx)(struct gb_s*, const uint8_t),
		    enum gb_serial_rx_ret_e (*gb_serial_rx)(struct gb_s*,
			    uint8_t*));

/**
 * Obtains the save size of the game (size of the Cart RAM). Required by the
 * frontend to allocate enough memory for the Cart RAM.
 *
 * \param gb	An initialised emulator context. Must not be NULL.
 * \returns	Size of the Cart RAM in bytes. 0 if Cartridge has not battery
 *		backed RAM.
 */
uint_fast32_t gb_get_save_size(struct gb_s *gb);

/**
 * Calculates and returns a hash of the game header in the same way the Game
 * Boy Color does for colourising old Game Boy games. The frontend can use this
 * hash to automatically set a colour palette.
 *
 * \param gb	An initialised emulator context. Must not be NULL.
 * \returns	Hash of the game header.
 */
uint8_t gb_colour_hash(struct gb_s *gb);

/**
 * Returns the title of ROM.
 *
 * \param gb	An initialised emulator context. Must not be NULL.
 * \param title_str Allocated string at least 16 characters.
 * \returns	Pointer to start of string, null terminated.
 */
const char* gb_get_rom_name(struct gb_s* gb, char *title_str);

/**
 * Tick the internal RTC by one second. This does not affect games with no RTC
 * support.
 *
 * \param gb	An initialised emulator context. Must not be NULL.
 */
void gb_tick_rtc(struct gb_s *gb);

/**
 * Set initial values in RTC.
 * Should be called after gb_init().
 *
 * \param gb	An initialised emulator context. Must not be NULL.
 * \param time	Time structure with date and time.
 */
void gb_set_rtc(struct gb_s *gb, const struct tm * const time);

/* Undefine CPU Flag helper functions. */
#undef PEANUT_GB_CPUFLAG_MASK_CARRY
#undef PEANUT_GB_CPUFLAG_MASK_HALFC
#undef PEANUT_GB_CPUFLAG_MASK_ARITH
#undef PEANUT_GB_CPUFLAG_MASK_ZERO
#undef PEANUT_GB_CPUFLAG_BIT_CARRY
#undef PEANUT_GB_CPUFLAG_BIT_HALFC
#undef PEANUT_GB_CPUFLAG_BIT_ARITH
#undef PEANUT_GB_CPUFLAG_BIT_ZERO
#undef PGB_SET_CARRY
#undef PGB_SET_HALFC
#undef PGB_SET_ARITH
#undef PGB_SET_ZERO
#undef PGB_GET_CARRY
#undef PGB_GET_HALFC
#undef PGB_GET_ARITH
#undef PGB_GET_ZERO
#endif //PEANUT_GB_H<|MERGE_RESOLUTION|>--- conflicted
+++ resolved
@@ -96,9 +96,6 @@
 /* Play BIOS before playing cartridge.
  * This setting is currently not implemented. */
 #ifndef PEANUT_GB_USE_BIOS
-<<<<<<< HEAD
-	#define PEANUT_GB_USE_BIOS 0
-=======
 # define PEANUT_GB_USE_BIOS 0
 #endif
 
@@ -110,7 +107,6 @@
 /* Function definition for abort(). */
 #ifndef PEANUT_GB_ABORT
 # define PEANUT_GB_ABORT() abort()
->>>>>>> 4bdeee1c
 #endif
 
 /** Internal source code. **/
