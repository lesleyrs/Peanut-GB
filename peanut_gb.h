/**
 * MIT License
 *
 * Copyright (c) 2018-2023 Mahyar Koshkouei
 *
 * Permission is hereby granted, free of charge, to any person obtaining a copy
 * of this software and associated documentation files (the "Software"), to
 * deal in the Software without restriction, including without limitation the
 * rights to use, copy, modify, merge, publish, distribute, sublicense, and/or
 * sell copies of the Software, and to permit persons to whom the Software is
 * furnished to do so, subject to the following conditions:
 *
 * The above copyright notice and this permission notice shall be included in
 * all copies or substantial portions of the Software.
 *
 * THE SOFTWARE IS PROVIDED "AS IS", WITHOUT WARRANTY OF ANY KIND, EXPRESS OR
 * IMPLIED, INCLUDING BUT NOT LIMITED TO THE WARRANTIES OF MERCHANTABILITY,
 * FITNESS FOR A PARTICULAR PURPOSE AND NONINFRINGEMENT. IN NO EVENT SHALL THE
 * AUTHORS OR COPYRIGHT HOLDERS BE LIABLE FOR ANY CLAIM, DAMAGES OR OTHER
 * LIABILITY, WHETHER IN AN ACTION OF CONTRACT, TORT OR OTHERWISE, ARISING
 * FROM, OUT OF OR IN CONNECTION WITH THE SOFTWARE OR THE USE OR OTHER DEALINGS
 * IN THE SOFTWARE.
 *
 * Please note that at least three parts of source code within this project was
 * taken from the SameBoy project at https://github.com/LIJI32/SameBoy/ which at
 * the time of this writing is released under the MIT License. Occurrences of
 * this code is marked as being taken from SameBoy with a comment.
 * SameBoy, and code marked as being taken from SameBoy,
 * is Copyright (c) 2015-2019 Lior Halphon.
 */

#ifndef PEANUT_GB_H
#define PEANUT_GB_H

#if defined(__has_include)
# if __has_include("version.all")
#  include "version.all"	/* Version information */
# endif
#else
/* Stub __has_include for later. */
# define __has_include(x) 0
#endif

#include <stdlib.h>	/* Required for qsort and abort */
#include <stdint.h>	/* Required for int types */
#include <string.h>	/* Required for memset */
#include <time.h>	/* Required for tm struct */

/**
* If PEANUT_GB_IS_LITTLE_ENDIAN is positive, then Peanut-GB will be configured
* for a little endian platform. If 0, then big endian.
*/
#if !defined(PEANUT_GB_IS_LITTLE_ENDIAN)
/* If endian is not defined, then attempt to detect it. */
# if defined(__BYTE_ORDER__)
#  if __BYTE_ORDER__ != __ORDER_LITTLE_ENDIAN__
/* Building for a big endian platform. */
#   define PEANUT_GB_IS_LITTLE_ENDIAN 0
#  else
#   define PEANUT_GB_IS_LITTLE_ENDIAN 1
#  endif /* __BYTE_ORDER__ != __ORDER_LITTLE_ENDIAN__ */
# elif defined(_WIN32)
/* We assume that Windows is always little endian by default. */
#  define PEANUT_GB_IS_LITTLE_ENDIAN 1
# elif !defined(PEANUT_GB_IS_LITTLE_ENDIAN)
#  error "Could not detect target platform endian. Please define PEANUT_GB_IS_LITTLE_ENDIAN"
# endif
#endif /* !defined(PEANUT_GB_IS_LITTLE_ENDIAN) */

#if PEANUT_GB_IS_LITTLE_ENDIAN == 0
# error "Peanut-GB only supports little endian targets"
/* This is because the logic has been written with assumption of little
 * endian byte order. */
#endif

/** Definitions for compile-time setting of features. **/
/**
 * Sound support must be provided by an external library. When audio_read() and
 * audio_write() functions are provided, define ENABLE_SOUND to a non-zero value
 * before including peanut_gb.h in order for these functions to be used.
 */
#ifndef ENABLE_SOUND
# define ENABLE_SOUND 0
#endif

/* Enable LCD drawing. On by default. May be turned off for testing purposes. */
#ifndef ENABLE_LCD
# define ENABLE_LCD 1
#endif

/* Adds more code to improve LCD rendering accuracy. */
#ifndef PEANUT_GB_HIGH_LCD_ACCURACY
# define PEANUT_GB_HIGH_LCD_ACCURACY 1
#endif

/* Use intrinsic functions. This may produce smaller and faster code. */
#ifndef PEANUT_GB_USE_INTRINSICS
# define PEANUT_GB_USE_INTRINSICS 1
#endif

/* Only include function prototypes. At least one file must *not* have this
 * defined. */
// #define PEANUT_GB_HEADER_ONLY

/** Internal source code. **/
/* Interrupt masks */
#define VBLANK_INTR	0x01
#define LCDC_INTR	0x02
#define TIMER_INTR	0x04
#define SERIAL_INTR	0x08
#define CONTROL_INTR	0x10
#define ANY_INTR	0x1F

/* Memory section sizes for DMG */
#define WRAM_SIZE	0x2000
#define VRAM_SIZE	0x2000
#define HRAM_IO_SIZE	0x0100
#define OAM_SIZE	0x00A0

/* Memory addresses */
#define ROM_0_ADDR      0x0000
#define ROM_N_ADDR      0x4000
#define VRAM_ADDR       0x8000
#define CART_RAM_ADDR   0xA000
#define WRAM_0_ADDR     0xC000
#define WRAM_1_ADDR     0xD000
#define ECHO_ADDR       0xE000
#define OAM_ADDR        0xFE00
#define UNUSED_ADDR     0xFEA0
#define IO_ADDR         0xFF00
#define HRAM_ADDR       0xFF80
#define INTR_EN_ADDR    0xFFFF

/* Cart section sizes */
#define ROM_BANK_SIZE   0x4000
#define WRAM_BANK_SIZE  0x1000
#define CRAM_BANK_SIZE  0x2000
#define VRAM_BANK_SIZE  0x2000

/* DIV Register is incremented at rate of 16384Hz.
 * 4194304 / 16384 = 256 clock cycles for one increment. */
#define DIV_CYCLES          256

/* Serial clock locked to 8192Hz on DMG.
 * 4194304 / (8192 / 8) = 4096 clock cycles for sending 1 byte. */
#define SERIAL_CYCLES       4096

/* Calculating VSYNC. */
#define DMG_CLOCK_FREQ      4194304.0
#define SCREEN_REFRESH_CYCLES 70224.0
#define VERTICAL_SYNC       (DMG_CLOCK_FREQ/SCREEN_REFRESH_CYCLES)

/* SERIAL SC register masks. */
#define SERIAL_SC_TX_START  0x80
#define SERIAL_SC_CLOCK_SRC 0x01

/* STAT register masks */
#define STAT_LYC_INTR       0x40
#define STAT_MODE_2_INTR    0x20
#define STAT_MODE_1_INTR    0x10
#define STAT_MODE_0_INTR    0x08
#define STAT_LYC_COINC      0x04
#define STAT_MODE           0x03
#define STAT_USER_BITS      0xF8

/* LCDC control masks */
#define LCDC_ENABLE         0x80
#define LCDC_WINDOW_MAP     0x40
#define LCDC_WINDOW_ENABLE  0x20
#define LCDC_TILE_SELECT    0x10
#define LCDC_BG_MAP         0x08
#define LCDC_OBJ_SIZE       0x04
#define LCDC_OBJ_ENABLE     0x02
#define LCDC_BG_ENABLE      0x01

<<<<<<< HEAD
/* LCD characteristics */
#define LCD_LINE_CYCLES     456
#define LCD_MODE_0_CYCLES   0
=======
/** LCD characteristics **/
/* PPU cycles through modes every 456 cycles. */
#define LCD_LINE_CYCLES     456
/* Mode 0 starts on cycle 372. */
#define LCD_MODE_0_CYCLES   372
/* Mode 2 starts on cycle 204. */
>>>>>>> d5c8230e
#define LCD_MODE_2_CYCLES   204
/* Mode 3 starts on cycle 284. */
#define LCD_MODE_3_CYCLES   284
/* There are 154 scanlines. LY < 154. */
#define LCD_VERT_LINES      154
#define LCD_WIDTH           160
#define LCD_HEIGHT          144

/* VRAM Locations */
#define VRAM_TILES_1        (0x8000 - VRAM_ADDR)
#define VRAM_TILES_2        (0x8800 - VRAM_ADDR)
#define VRAM_BMAP_1         (0x9800 - VRAM_ADDR)
#define VRAM_BMAP_2         (0x9C00 - VRAM_ADDR)
#define VRAM_TILES_3        (0x8000 - VRAM_ADDR + VRAM_BANK_SIZE)
#define VRAM_TILES_4        (0x8800 - VRAM_ADDR + VRAM_BANK_SIZE)

/* Interrupt jump addresses */
#define VBLANK_INTR_ADDR    0x0040
#define LCDC_INTR_ADDR      0x0048
#define TIMER_INTR_ADDR     0x0050
#define SERIAL_INTR_ADDR    0x0058
#define CONTROL_INTR_ADDR   0x0060

/* SPRITE controls */
#define NUM_SPRITES         0x28
#define MAX_SPRITES_LINE    0x0A
#define OBJ_PRIORITY        0x80
#define OBJ_FLIP_Y          0x40
#define OBJ_FLIP_X          0x20
#define OBJ_PALETTE         0x10

#define ROM_HEADER_CHECKSUM_LOC	0x014D

/* Local macros. */
#ifndef MIN
# define MIN(a, b)          ((a) < (b) ? (a) : (b))
#endif

#define PEANUT_GB_ARRAYSIZE(array)    (sizeof(array)/sizeof(array[0]))

#if !defined(__has_builtin)
/* Stub __has_builtin if it isn't available. */
# define __has_builtin(x) 0
#endif

/* The PGB_UNREACHABLE() macro tells the compiler that the code path will never
 * be reached, allowing for further optimisation. */
#if !defined(PGB_UNREACHABLE)
# if __has_builtin(__builtin_unreachable)
#  define PGB_UNREACHABLE() __builtin_unreachable()
# elif defined(_MSC_VER)
#  define PGB_UNREACHABLE() __assume(0)
# else
#  define PGB_UNREACHABLE() abort()
# endif
#endif /* !defined(PGB_UNREACHABLE) */

#if PEANUT_GB_USE_INTRINSICS
/* If using MSVC, only enable intrinsics for x86 platforms*/
# if defined(_MSC_VER) && __has_include("intrin.h") && \
	(defined(_M_IX86_FP) || defined(_M_AMD64) || defined(_M_X64))
/* Define intrinsic functions for MSVC. */
#  include <intrin.h>
#  define PGB_INTRIN_SBC(x,y,cin,res) _subborrow_u8(cin,x,y,&res)
#  define PGB_INTRIN_ADC(x,y,cin,res) _addcarry_u8(cin,x,y,&res)
# endif /* MSVC */

/* Check for intrinsic functions in GCC and Clang. */
# if __has_builtin(__builtin_sub_overflow)
#  define PGB_INTRIN_SBC(x,y,cin,res) __builtin_sub_overflow(x,y+cin,&res)
#  define PGB_INTRIN_ADC(x,y,cin,res) __builtin_add_overflow(x,y+cin,&res)
# endif
#endif /* PEANUT_GB_USE_INTRINSICS */

#if defined(PGB_INTRIN_SBC)
# define PGB_INSTR_SBC_R8(r,cin)						\
	{									\
		uint8_t temp;							\
		gb->cpu_reg.f_bits.c = PGB_INTRIN_SBC(gb->cpu_reg.a,r,cin,temp);\
		gb->cpu_reg.f_bits.h = ((gb->cpu_reg.a ^ r ^ temp) & 0x10) > 0;	\
		gb->cpu_reg.f_bits.n = 1;					\
		gb->cpu_reg.f_bits.z = (temp == 0x00);				\
		gb->cpu_reg.a = temp;						\
	}

# define PGB_INSTR_CP_R8(r)							\
	{									\
		uint8_t temp;							\
		gb->cpu_reg.f_bits.c = PGB_INTRIN_SBC(gb->cpu_reg.a,r,0,temp);	\
		gb->cpu_reg.f_bits.h = ((gb->cpu_reg.a ^ r ^ temp) & 0x10) > 0;	\
		gb->cpu_reg.f_bits.n = 1;					\
		gb->cpu_reg.f_bits.z = (temp == 0x00);				\
	}
#else
# define PGB_INSTR_SBC_R8(r,cin)						\
	{									\
		uint16_t temp = gb->cpu_reg.a - (r + cin);			\
		gb->cpu_reg.f_bits.c = (temp & 0xFF00) ? 1 : 0;			\
		gb->cpu_reg.f_bits.h = ((gb->cpu_reg.a ^ r ^ temp) & 0x10) > 0; \
		gb->cpu_reg.f_bits.n = 1;					\
		gb->cpu_reg.f_bits.z = ((temp & 0xFF) == 0x00);			\
		gb->cpu_reg.a = (temp & 0xFF);					\
	}

# define PGB_INSTR_CP_R8(r)							\
	{									\
		uint16_t temp = gb->cpu_reg.a - r;				\
		gb->cpu_reg.f_bits.c = (temp & 0xFF00) ? 1 : 0;			\
		gb->cpu_reg.f_bits.h = ((gb->cpu_reg.a ^ r ^ temp) & 0x10) > 0; \
		gb->cpu_reg.f_bits.n = 1;					\
		gb->cpu_reg.f_bits.z = ((temp & 0xFF) == 0x00);			\
	}
#endif  /* PGB_INTRIN_SBC */

#if defined(PGB_INTRIN_ADC)
# define PGB_INSTR_ADC_R8(r,cin)						\
	{									\
		uint8_t temp;							\
		gb->cpu_reg.f_bits.c = PGB_INTRIN_ADC(gb->cpu_reg.a,r,cin,temp);\
		gb->cpu_reg.f_bits.h = ((gb->cpu_reg.a ^ r ^ temp) & 0x10) > 0; \
		gb->cpu_reg.f_bits.n = 0;					\
		gb->cpu_reg.f_bits.z = (temp == 0x00);				\
		gb->cpu_reg.a = temp;						\
	}
#else
# define PGB_INSTR_ADC_R8(r,cin)						\
	{									\
		uint16_t temp = gb->cpu_reg.a + r + cin;			\
		gb->cpu_reg.f_bits.c = (temp & 0xFF00) ? 1 : 0;			\
		gb->cpu_reg.f_bits.h = ((gb->cpu_reg.a ^ r ^ temp) & 0x10) > 0; \
		gb->cpu_reg.f_bits.n = 0;					\
		gb->cpu_reg.f_bits.z = ((temp & 0xFF) == 0x00);			\
		gb->cpu_reg.a = (temp & 0xFF);					\
	}
#endif /* PGB_INTRIN_ADC */

#define PGB_INSTR_DEC_R8(r)							\
	r--;									\
	gb->cpu_reg.f_bits.h = ((r & 0x0F) == 0x0F);				\
	gb->cpu_reg.f_bits.n = 1;						\
	gb->cpu_reg.f_bits.z = (r == 0x00);

#define PGB_INSTR_XOR_R8(r)							\
	gb->cpu_reg.a ^= r;							\
	gb->cpu_reg.f_bits.z = (gb->cpu_reg.a == 0x00);				\
	gb->cpu_reg.f_bits.n = 0;						\
	gb->cpu_reg.f_bits.h = 0;						\
	gb->cpu_reg.f_bits.c = 0;

#define PGB_INSTR_OR_R8(r)							\
	gb->cpu_reg.a |= r;							\
	gb->cpu_reg.f_bits.z = (gb->cpu_reg.a == 0x00);				\
	gb->cpu_reg.f_bits.n = 0;						\
	gb->cpu_reg.f_bits.h = 0;						\
	gb->cpu_reg.f_bits.c = 0;

#define PGB_INSTR_AND_R8(r)							\
	gb->cpu_reg.a &= r;							\
	gb->cpu_reg.f_bits.z = (gb->cpu_reg.a == 0x00);				\
	gb->cpu_reg.f_bits.n = 0;						\
	gb->cpu_reg.f_bits.h = 1;						\
	gb->cpu_reg.f_bits.c = 0;

#if PEANUT_GB_IS_LITTLE_ENDIAN
# define PEANUT_GB_GET_LSB16(x) (x & 0xFF)
# define PEANUT_GB_GET_MSB16(x) (x >> 8)
# define PEANUT_GB_GET_MSN16(x) (x >> 12)
# define PEANUT_GB_U8_TO_U16(h,l) ((l) | ((h) << 8))
#else
# define PEANUT_GB_GET_LSB16(x) (x >> 8)
# define PEANUT_GB_GET_MSB16(x) (x & 0xFF)
# define PEANUT_GB_GET_MSN16(x) ((x & 0xF0) >> 4)
# define PEANUT_GB_U8_TO_U16(h,l) ((h) | ((l) << 8))
#endif

struct cpu_registers_s
{
/* Change register order if big endian.
 * Macro receives registers in little endian order. */
#if PEANUT_GB_IS_LITTLE_ENDIAN
# define PEANUT_GB_LE_REG(x,y) x,y
#else
# define PEANUT_GB_LE_REG(x,y) y,x
#endif
	/* Define specific bits of Flag register. */
	struct
	{
		uint8_t c : 1; /* Carry flag. */
		uint8_t h : 1; /* Half carry flag. */
		uint8_t n : 1; /* Add/sub flag. */
		uint8_t z : 1; /* Zero flag. */
	} f_bits;
	uint8_t a;

	union
	{
		struct
		{
			uint8_t PEANUT_GB_LE_REG(c,b);
		} bytes;
		uint16_t reg;
	} bc;

	union
	{
		struct
		{
			uint8_t PEANUT_GB_LE_REG(e,d);
		} bytes;
		uint16_t reg;
	} de;

	union
	{
		struct
		{
			uint8_t PEANUT_GB_LE_REG(l,h);
		} bytes;
		uint16_t reg;
	} hl;

	/* Stack pointer */
	union
	{
		struct
		{
			uint8_t PEANUT_GB_LE_REG(p, s);
		} bytes;
		uint16_t reg;
	} sp;

	/* Program counter */
	union
	{
		struct
		{
			uint8_t PEANUT_GB_LE_REG(c, p);
		} bytes;
		uint16_t reg;
	} pc;
#undef PEANUT_GB_LE_REG
};

struct count_s
{
	uint_fast16_t lcd_count;	/* LCD Timing */
	uint_fast16_t div_count;	/* Divider Register Counter */
	uint_fast16_t tima_count;	/* Timer Counter */
	uint_fast16_t serial_count;	/* Serial Counter */
};

#if ENABLE_LCD
	/* Bit mask for the shade of pixel to display */
	#define LCD_COLOUR	0x03
	/**
	* Bit mask for whether a pixel is OBJ0, OBJ1, or BG. Each may have a different
	* palette when playing a DMG game on CGB.
	*/
	#define LCD_PALETTE_OBJ	0x10
	#define LCD_PALETTE_BG	0x20
	/**
	* Bit mask for the two bits listed above.
	* LCD_PALETTE_ALL == 0b00 --> OBJ0
	* LCD_PALETTE_ALL == 0b01 --> OBJ1
	* LCD_PALETTE_ALL == 0b10 --> BG
	* LCD_PALETTE_ALL == 0b11 --> NOT POSSIBLE
	*/
	#define LCD_PALETTE_ALL 0x30
#endif

/**
 * Errors that may occur during emulation.
 */
enum gb_error_e
{
	GB_UNKNOWN_ERROR = 0,
	GB_INVALID_OPCODE,
	GB_INVALID_READ,
	GB_INVALID_WRITE,
	GB_HALT_FOREVER,

	GB_INVALID_MAX
};

/**
 * Errors that may occur during library initialisation.
 */
enum gb_init_error_e
{
	GB_INIT_NO_ERROR = 0,
	GB_INIT_CARTRIDGE_UNSUPPORTED,
	GB_INIT_INVALID_CHECKSUM
};

/**
 * Return codes for serial receive function, mainly for clarity.
 */
enum gb_serial_rx_ret_e
{
	GB_SERIAL_RX_SUCCESS = 0,
	GB_SERIAL_RX_NO_CONNECTION = 1
};

/**
 * Emulator context.
 *
 * Only values within the `direct` struct may be modified directly by the
 * front-end implementation. Other variables must not be modified.
 */
struct gb_s
{
	/**
	 * Return byte from ROM at given address.
	 *
	 * \param gb_s	emulator context
	 * \param addr	address
	 * \return		byte at address in ROM
	 */
	uint8_t (*gb_rom_read)(struct gb_s*, const uint_fast32_t addr);

	/**
	 * Return byte from cart RAM at given address.
	 *
	 * \param gb_s	emulator context
	 * \param addr	address
	 * \return		byte at address in RAM
	 */
	uint8_t (*gb_cart_ram_read)(struct gb_s*, const uint_fast32_t addr);

	/**
	 * Write byte to cart RAM at given address.
	 *
	 * \param gb_s	emulator context
	 * \param addr	address
	 * \param val	value to write to address in RAM
	 */
	void (*gb_cart_ram_write)(struct gb_s*, const uint_fast32_t addr,
				  const uint8_t val);

	/**
	 * Notify front-end of error.
	 *
	 * \param gb_s			emulator context
	 * \param gb_error_e	error code
	 * \param addr			address of where error occurred
	 */
	void (*gb_error)(struct gb_s*, const enum gb_error_e, const uint16_t addr);

	/* Transmit one byte and return the received byte. */
	void (*gb_serial_tx)(struct gb_s*, const uint8_t tx);
	enum gb_serial_rx_ret_e (*gb_serial_rx)(struct gb_s*, uint8_t* rx);

	/* Read byte from boot ROM at given address. */
	uint8_t (*gb_bootrom_read)(struct gb_s*, const uint_fast16_t addr);

	struct
	{
		uint8_t gb_halt		: 1;
		uint8_t gb_halt_bug	: 1;
		uint8_t gb_ime		: 1;
		uint8_t gb_frame	: 1; /* New frame drawn. */
		uint8_t lcd_blank	: 1;
	};

	/* Cartridge information:
	 * Memory Bank Controller (MBC) type. */
	int8_t mbc;
	/* Whether the MBC has internal RAM. */
	uint8_t cart_ram;
	/* Number of ROM banks in cartridge. */
	uint16_t num_rom_banks_mask;
	/* Number of RAM banks in cartridge. */
	uint8_t num_ram_banks;

	uint16_t selected_rom_bank;
	/* WRAM and VRAM bank selection not available. */
	uint8_t cart_ram_bank;
	uint8_t enable_cart_ram;
	/* Cartridge ROM/RAM mode select. */
	uint8_t cart_mode_select;
	union
	{
		struct
		{
			uint8_t sec;
			uint8_t min;
			uint8_t hour;
			uint8_t yday;
			uint8_t high;
		} rtc_bits;
		uint8_t cart_rtc[5];
	};

	struct cpu_registers_s cpu_reg;
	//struct gb_registers_s gb_reg;
	struct count_s counter;

	/* TODO: Allow implementation to allocate WRAM, VRAM and Frame Buffer. */
	uint8_t wram[WRAM_SIZE];
	uint8_t vram[VRAM_SIZE];
	uint8_t oam[OAM_SIZE];
	uint8_t hram_io[HRAM_IO_SIZE];

	struct
	{
		/**
		 * Draw line on screen.
		 *
		 * \param gb_s		emulator context
		 * \param pixels	The 160 pixels to draw.
		 * 			Bits 1-0 are the colour to draw.
		 * 			Bits 5-4 are the palette, where:
		 * 				OBJ0 = 0b00,
		 * 				OBJ1 = 0b01,
		 * 				BG = 0b10
		 * 			Other bits are undefined.
		 * 			Bits 5-4 are only required by front-ends
		 * 			which want to use a different colour for
		 * 			different object palettes. This is what
		 * 			the Game Boy Color (CGB) does to DMG
		 * 			games.
		 * \param line		Line to draw pixels on. This is
		 * guaranteed to be between 0-144 inclusive.
		 */
		void (*lcd_draw_line)(struct gb_s *gb,
				const uint8_t *pixels,
				const uint_fast8_t line);

		/* Palettes */
		uint8_t bg_palette[4];
		uint8_t sp_palette[8];

		uint8_t window_clear;
		uint8_t WY;

		/* Only support 30fps frame skip. */
		unsigned frame_skip_count : 1;
		unsigned interlace_count : 1;
	} display;

	/**
	 * Variables that may be modified directly by the front-end.
	 * This method seems to be easier and possibly less overhead than
	 * calling a function to modify these variables each time.
	 *
	 * None of this is thread-safe.
	 */
	struct
	{
		/* Set to enable interlacing. Interlacing will start immediately
		 * (at the next line drawing).
		 */
		unsigned interlace : 1;
		unsigned frame_skip : 1;

		union
		{
			struct
			{
				unsigned a	: 1;
				unsigned b	: 1;
				unsigned select	: 1;
				unsigned start	: 1;
				unsigned right	: 1;
				unsigned left	: 1;
				unsigned up	: 1;
				unsigned down	: 1;
			} joypad_bits;
			uint8_t joypad;
		};

		/* Implementation defined data. Set to NULL if not required. */
		void *priv;
	} direct;
};

#ifndef PEANUT_GB_HEADER_ONLY

#define IO_JOYP	0x00
#define IO_SB	0x01
#define IO_SC	0x02
#define IO_DIV	0x04
#define IO_TIMA	0x05
#define IO_TMA	0x06
#define IO_TAC	0x07
#define IO_IF	0x0F
#define IO_BOOT	0x50
#define IO_LCDC	0x40
#define IO_STAT	0x41
#define IO_SCY	0x42
#define IO_SCX	0x43
#define IO_LY	0x44
#define IO_LYC	0x45
#define	IO_DMA	0x46
#define	IO_BGP	0x47
#define	IO_OBP0	0x48
#define IO_OBP1	0x49
#define IO_WY	0x4A
#define IO_WX	0x4B
#define IO_BANK	0x50
#define IO_IE	0xFF

#define IO_TAC_RATE_MASK	0x3
#define IO_TAC_ENABLE_MASK	0x4

/* LCD Mode defines. */
#define IO_STAT_MODE_HBLANK		0
#define IO_STAT_MODE_VBLANK		1
#define IO_STAT_MODE_SEARCH_OAM		2
#define IO_STAT_MODE_SEARCH_TRANSFER	3
#define IO_STAT_MODE_VBLANK_OR_TRANSFER_MASK 0x1

/**
 * Internal function used to read bytes.
 * addr is host platform endian.
 */
uint8_t __gb_read(struct gb_s *gb, const uint16_t addr)
{
	switch(PEANUT_GB_GET_MSN16(addr))
	{
	case 0x0:
		/* IO_BANK is only set to 1 if gb->gb_bootrom_read was not NULL
		 * on reset. */
		if(gb->hram_io[IO_BANK] == 0 && addr < 0x0100)
		{
			return gb->gb_bootrom_read(gb, addr);
		}

		/* Fallthrough */
	case 0x1:
	case 0x2:
	case 0x3:
		return gb->gb_rom_read(gb, addr);

	case 0x4:
	case 0x5:
	case 0x6:
	case 0x7:
		if(gb->mbc == 1 && gb->cart_mode_select)
			return gb->gb_rom_read(gb,
					       addr + ((gb->selected_rom_bank & 0x1F) - 1) * ROM_BANK_SIZE);
		else
			return gb->gb_rom_read(gb, addr + (gb->selected_rom_bank - 1) * ROM_BANK_SIZE);

	case 0x8:
	case 0x9:
		return gb->vram[addr - VRAM_ADDR];

	case 0xA:
	case 0xB:
		if(gb->cart_ram && gb->enable_cart_ram)
		{
			if(gb->mbc == 3 && gb->cart_ram_bank >= 0x08)
				return gb->cart_rtc[gb->cart_ram_bank - 0x08];
			else if((gb->cart_mode_select || gb->mbc != 1) &&
					gb->cart_ram_bank < gb->num_ram_banks)
			{
				return gb->gb_cart_ram_read(gb, addr - CART_RAM_ADDR +
							    (gb->cart_ram_bank * CRAM_BANK_SIZE));
			}
			else
				return gb->gb_cart_ram_read(gb, addr - CART_RAM_ADDR);
		}

		return 0xFF;

	case 0xC:
	case 0xD:
		return gb->wram[addr - WRAM_0_ADDR];

	case 0xE:
		return gb->wram[addr - ECHO_ADDR];

	case 0xF:
		if(addr < OAM_ADDR)
			return gb->wram[addr - ECHO_ADDR];

		if(addr < UNUSED_ADDR)
			return gb->oam[addr - OAM_ADDR];

		/* Unusable memory area. Reading from this area returns 0xFF.*/
		if(addr < IO_ADDR)
			return 0xFF;

		/* APU registers. */
		if((addr >= 0xFF10) && (addr <= 0xFF3F))
		{
#if ENABLE_SOUND
			return audio_read(addr);
#else
			static const uint8_t ortab[] = {
				0x80, 0x3f, 0x00, 0xff, 0xbf,
				0xff, 0x3f, 0x00, 0xff, 0xbf,
				0x7f, 0xff, 0x9f, 0xff, 0xbf,
				0xff, 0xff, 0x00, 0x00, 0xbf,
				0x00, 0x00, 0x70,
				0xff, 0xff, 0xff, 0xff, 0xff, 0xff, 0xff, 0xff, 0xff,
				0x00, 0x00, 0x00, 0x00, 0x00, 0x00, 0x00, 0x00,
				0x00, 0x00, 0x00, 0x00, 0x00, 0x00, 0x00, 0x00
			};
			return gb->hram_io[addr - IO_ADDR] | ortab[addr - IO_ADDR];
#endif
		}

		/* HRAM */
		if(addr >= IO_ADDR)
			return gb->hram_io[addr - IO_ADDR];
	}


	/* Return address that caused read error. */
	(gb->gb_error)(gb, GB_INVALID_READ, addr);
	PGB_UNREACHABLE();
}

/**
 * Internal function used to write bytes.
 */
void __gb_write(struct gb_s *gb, const uint_fast16_t addr, const uint8_t val)
{
	switch(PEANUT_GB_GET_MSN16(addr))
	{
	case 0x0:
	case 0x1:
		if(gb->mbc == 2 && addr & 0x10)
			return;
		else if(gb->mbc > 0 && gb->cart_ram)
			gb->enable_cart_ram = ((val & 0x0F) == 0x0A);

		return;

	case 0x2:
		if(gb->mbc == 5)
		{
			gb->selected_rom_bank = (gb->selected_rom_bank & 0x100) | val;
			gb->selected_rom_bank =
				gb->selected_rom_bank & gb->num_rom_banks_mask;
			return;
		}

	/* Intentional fall through. */

	case 0x3:
		if(gb->mbc == 1)
		{
			//selected_rom_bank = val & 0x7;
			gb->selected_rom_bank = (val & 0x1F) | (gb->selected_rom_bank & 0x60);

			if((gb->selected_rom_bank & 0x1F) == 0x00)
				gb->selected_rom_bank++;
		}
		else if(gb->mbc == 2 && addr & 0x10)
		{
			gb->selected_rom_bank = val & 0x0F;

			if(!gb->selected_rom_bank)
				gb->selected_rom_bank++;
		}
		else if(gb->mbc == 3)
		{
			gb->selected_rom_bank = val & 0x7F;

			if(!gb->selected_rom_bank)
				gb->selected_rom_bank++;
		}
		else if(gb->mbc == 5)
			gb->selected_rom_bank = (val & 0x01) << 8 | (gb->selected_rom_bank & 0xFF);

		gb->selected_rom_bank = gb->selected_rom_bank & gb->num_rom_banks_mask;
		return;

	case 0x4:
	case 0x5:
		if(gb->mbc == 1)
		{
			gb->cart_ram_bank = (val & 3);
			gb->selected_rom_bank = ((val & 3) << 5) | (gb->selected_rom_bank & 0x1F);
			gb->selected_rom_bank = gb->selected_rom_bank & gb->num_rom_banks_mask;
		}
		else if(gb->mbc == 3)
			gb->cart_ram_bank = val;
		else if(gb->mbc == 5)
			gb->cart_ram_bank = (val & 0x0F);

		return;

	case 0x6:
	case 0x7:
		gb->cart_mode_select = (val & 1);
		return;

	case 0x8:
	case 0x9:
		gb->vram[addr - VRAM_ADDR] = val;
		return;

	case 0xA:
	case 0xB:
		if(gb->cart_ram && gb->enable_cart_ram)
		{
			if(gb->mbc == 3 && gb->cart_ram_bank >= 0x08)
				gb->cart_rtc[gb->cart_ram_bank - 0x08] = val;
			else if(gb->cart_mode_select &&
					gb->cart_ram_bank < gb->num_ram_banks)
			{
				gb->gb_cart_ram_write(gb,
						      addr - CART_RAM_ADDR + (gb->cart_ram_bank * CRAM_BANK_SIZE), val);
			}
			else if(gb->num_ram_banks)
				gb->gb_cart_ram_write(gb, addr - CART_RAM_ADDR, val);
		}

		return;

	case 0xC:
		gb->wram[addr - WRAM_0_ADDR] = val;
		return;

	case 0xD:
		gb->wram[addr - WRAM_1_ADDR + WRAM_BANK_SIZE] = val;
		return;

	case 0xE:
		gb->wram[addr - ECHO_ADDR] = val;
		return;

	case 0xF:
		if(addr < OAM_ADDR)
		{
			gb->wram[addr - ECHO_ADDR] = val;
			return;
		}

		if(addr < UNUSED_ADDR)
		{
			gb->oam[addr - OAM_ADDR] = val;
			return;
		}

		/* Unusable memory area. */
		if(addr < IO_ADDR)
			return;

		if(HRAM_ADDR <= addr && addr < INTR_EN_ADDR)
		{
			gb->hram_io[addr - IO_ADDR] = val;
			return;
		}

		if((addr >= 0xFF10) && (addr <= 0xFF3F))
		{
#if ENABLE_SOUND
			audio_write(addr, val);
#else
			gb->hram_io[addr - IO_ADDR] = val;
#endif
			return;
		}

		/* IO and Interrupts. */
		switch(PEANUT_GB_GET_LSB16(addr))
		{
		/* Joypad */
		case 0x00:
			/* Only bits 5 and 4 are R/W.
			 * The lower bits are overwritten later, and the two most
			 * significant bits are unused. */
			gb->hram_io[IO_JOYP] = val;

			/* Direction keys selected */
			if((gb->hram_io[IO_JOYP] & 0b010000) == 0)
				gb->hram_io[IO_JOYP] |= (gb->direct.joypad >> 4);
			/* Button keys selected */
			else
				gb->hram_io[IO_JOYP] |= (gb->direct.joypad & 0x0F);

			return;

		/* Serial */
		case 0x01:
			gb->hram_io[IO_SB] = val;
			return;

		case 0x02:
			gb->hram_io[IO_SC] = val;
			return;

		/* Timer Registers */
		case 0x04:
			gb->hram_io[IO_DIV] = 0x00;
			return;

		case 0x05:
			gb->hram_io[IO_TIMA] = val;
			return;

		case 0x06:
			gb->hram_io[IO_TMA] = val;
			return;

		case 0x07:
			gb->hram_io[IO_TAC] = val;
			return;

		/* Interrupt Flag Register */
		case 0x0F:
			gb->hram_io[IO_IF] = (val | 0b11100000);
			return;

		/* LCD Registers */
		case 0x40:
		{
			uint8_t lcd_enabled;

			/* Check if LCD is already enabled. */
			lcd_enabled = (gb->hram_io[IO_LCDC] & LCDC_ENABLE);

			gb->hram_io[IO_LCDC] = val;

			/* Check if LCD is going to be switched on. */
			if (!lcd_enabled && (val & LCDC_ENABLE))
			{
				gb->lcd_blank = 1;
			}
			/* Check if LCD is being switched off. */
			else if (lcd_enabled && !(val & LCDC_ENABLE))
			{
				/* Peanut-GB will happily turn off LCD outside
				 * of VBLANK even though this damages real
				 * hardware. */

				/* Set LCD to Mode 0. */
				gb->hram_io[IO_STAT] =
					(gb->hram_io[IO_STAT] & ~STAT_MODE) |
					IO_STAT_MODE_HBLANK;
				/* LY fixed to 0 when LCD turned off. */
				gb->hram_io[IO_LY] = 0;
				/* Reset LCD timer. */
				gb->counter.lcd_count = 0;
			}
			return;
		}

		case 0x41:
			gb->hram_io[IO_STAT] = (val & STAT_USER_BITS) | (gb->hram_io[IO_STAT] & STAT_MODE);
			return;

		case 0x42:
			gb->hram_io[IO_SCY] = val;
			return;

		case 0x43:
			gb->hram_io[IO_SCX] = val;
			return;

		/* LY (0xFF44) is read only. */
		case 0x45:
			gb->hram_io[IO_LYC] = val;
			return;

		/* DMA Register */
		case 0x46:
		{
			uint16_t dma_addr = (uint_fast16_t)val << 8;
			gb->hram_io[IO_DMA] = val;

			for(uint16_t i = 0; i < OAM_SIZE; i++)
			{
				gb->oam[i] = __gb_read(gb, dma_addr + i);
			}

			return;
		}

		/* DMG Palette Registers */
		case 0x47:
			gb->hram_io[IO_BGP] = val;
			gb->display.bg_palette[0] = (gb->hram_io[IO_BGP] & 0x03);
			gb->display.bg_palette[1] = (gb->hram_io[IO_BGP] >> 2) & 0x03;
			gb->display.bg_palette[2] = (gb->hram_io[IO_BGP] >> 4) & 0x03;
			gb->display.bg_palette[3] = (gb->hram_io[IO_BGP] >> 6) & 0x03;
			return;

		case 0x48:
			gb->hram_io[IO_OBP0] = val;
			gb->display.sp_palette[0] = (gb->hram_io[IO_OBP0] & 0x03);
			gb->display.sp_palette[1] = (gb->hram_io[IO_OBP0] >> 2) & 0x03;
			gb->display.sp_palette[2] = (gb->hram_io[IO_OBP0] >> 4) & 0x03;
			gb->display.sp_palette[3] = (gb->hram_io[IO_OBP0] >> 6) & 0x03;
			return;

		case 0x49:
			gb->hram_io[IO_OBP1] = val;
			gb->display.sp_palette[4] = (gb->hram_io[IO_OBP1] & 0x03);
			gb->display.sp_palette[5] = (gb->hram_io[IO_OBP1] >> 2) & 0x03;
			gb->display.sp_palette[6] = (gb->hram_io[IO_OBP1] >> 4) & 0x03;
			gb->display.sp_palette[7] = (gb->hram_io[IO_OBP1] >> 6) & 0x03;
			return;

		/* Window Position Registers */
		case 0x4A:
			gb->hram_io[IO_WY] = val;
			return;

		case 0x4B:
			gb->hram_io[IO_WX] = val;
			return;

		/* Turn off boot ROM */
		case 0x50:
			gb->hram_io[IO_BANK] = val;
			return;

		/* Interrupt Enable Register */
		case 0xFF:
			gb->hram_io[IO_IE] = val;
			return;
		}
	}

	/* Invalid writes are ignored. */
	return;
}

static const uint_fast16_t TAC_CYCLES[4] = {1024, 16, 64, 256};
#if ENABLE_LCD
void __gb_draw_line(struct gb_s *gb);
#endif
void __gb_tick(struct gb_s *gb, uint_fast16_t inst_cycles)
{
	/* DIV register timing */
	gb->counter.div_count += inst_cycles;

	while(gb->counter.div_count >= DIV_CYCLES)
	{
		gb->hram_io[IO_DIV]++;
		gb->counter.div_count -= DIV_CYCLES;
	}

	/* Check serial transmission. */
	if(gb->hram_io[IO_SC] & SERIAL_SC_TX_START)
	{
		/* If new transfer, call TX function. */
		if(gb->counter.serial_count == 0 &&
		   gb->gb_serial_tx != NULL)
			(gb->gb_serial_tx)(gb, gb->hram_io[IO_SB]);

		gb->counter.serial_count += inst_cycles;

		/* If it's time to receive byte, call RX function. */
		if(gb->counter.serial_count >= SERIAL_CYCLES)
		{
			/* If RX can be done, do it. */
			/* If RX failed, do not change SB if using external
			 * clock, or set to 0xFF if using internal clock. */
			uint8_t rx;

			if(gb->gb_serial_rx != NULL &&
			   (gb->gb_serial_rx(gb, &rx) ==
			    GB_SERIAL_RX_SUCCESS))
			{
				gb->hram_io[IO_SB] = rx;

				/* Inform game of serial TX/RX completion. */
				gb->hram_io[IO_SC] &= 0x01;
				gb->hram_io[IO_IF] |= SERIAL_INTR;
			}
			else if(gb->hram_io[IO_SC] & SERIAL_SC_CLOCK_SRC)
			{
				/* If using internal clock, and console is not
				 * attached to any external peripheral, shifted
				 * bits are replaced with logic 1. */
				gb->hram_io[IO_SB] = 0xFF;

				/* Inform game of serial TX/RX completion. */
				gb->hram_io[IO_SC] &= 0x01;
				gb->hram_io[IO_IF] |= SERIAL_INTR;
			}
			else
			{
				/* If using external clock, and console is not
				 * attached to any external peripheral, bits are
				 * not shifted, so SB is not modified. */
			}

			gb->counter.serial_count = 0;
		}
	}

	/* TIMA register timing */
	/* TODO: Change tac_enable to struct of TAC timer control bits. */
	if(gb->hram_io[IO_TAC] & IO_TAC_ENABLE_MASK)
	{
		gb->counter.tima_count += inst_cycles;

		while(gb->counter.tima_count >=
		      TAC_CYCLES[gb->hram_io[IO_TAC] & IO_TAC_RATE_MASK])
		{
			gb->counter.tima_count -=
				TAC_CYCLES[gb->hram_io[IO_TAC] & IO_TAC_RATE_MASK];

			if(++gb->hram_io[IO_TIMA] == 0)
			{
				gb->hram_io[IO_IF] |= TIMER_INTR;
				/* On overflow, set TMA to TIMA. */
				gb->hram_io[IO_TIMA] = gb->hram_io[IO_TMA];
			}
		}
	}

	/* TODO Check behaviour of LCD during LCD power off state. */
	/* If LCD is off, don't update LCD state. */
	if((gb->hram_io[IO_LCDC] & LCDC_ENABLE) == 0)
		return;

	/* LCD Timing */
	gb->counter.lcd_count += inst_cycles;

	/* New Scanline */
	if(gb->counter.lcd_count >= LCD_LINE_CYCLES)
	{
		gb->counter.lcd_count -= LCD_LINE_CYCLES;

		/* Check for LY=LYC interrupt. */
		/* TODO: When LY=0, interrupt should not be triggered. */
		// gb->hram_io[IO_LY] != 0 &&
		if(gb->hram_io[IO_LY] == gb->hram_io[IO_LYC])
		{
			/* Set IO_STAT to show LY=LYC. */
			gb->hram_io[IO_STAT] |= STAT_LYC_COINC;

			/* If LY=LYC interrupt is enabled, trigger it.*/
			if(gb->hram_io[IO_STAT] & STAT_LYC_INTR)
				gb->hram_io[IO_IF] |= LCDC_INTR;
		}
		else
			gb->hram_io[IO_STAT] &= 0xFB;

		/* Next line */
		gb->hram_io[IO_LY] = (gb->hram_io[IO_LY] + 1) % LCD_VERT_LINES;

		/* VBLANK Start */
		if(gb->hram_io[IO_LY] == LCD_HEIGHT)
		{
			gb->hram_io[IO_STAT] =
				(gb->hram_io[IO_STAT] & ~STAT_MODE) | IO_STAT_MODE_VBLANK;
			gb->gb_frame = 1;
			gb->hram_io[IO_IF] |= VBLANK_INTR;
			gb->lcd_blank = 0;

			if(gb->hram_io[IO_STAT] & STAT_MODE_1_INTR)
				gb->hram_io[IO_IF] |= LCDC_INTR;

#if ENABLE_LCD

		/* If frame skip is activated, check if we need to draw
		 * the frame or skip it. */
		if(gb->direct.frame_skip)
		{
			gb->display.frame_skip_count =
				!gb->display.frame_skip_count;
		}

		/* If interlaced is activated, change which lines get
		 * updated. Also, only update lines on frames that are
		 * actually drawn when frame skip is enabled. */
		if(gb->direct.interlace &&
			(!gb->direct.frame_skip ||
				gb->display.frame_skip_count))
		{
			gb->display.interlace_count =
				!gb->display.interlace_count;
		}
#endif
		}
			/* Normal Line */
		else if(gb->hram_io[IO_LY] < LCD_HEIGHT)
		{
			if(gb->hram_io[IO_LY] == 0)
			{
				/* Clear Screen */
				gb->display.WY = gb->hram_io[IO_WY];
				gb->display.window_clear = 0;
			}

			gb->hram_io[IO_STAT] =
				(gb->hram_io[IO_STAT] & ~STAT_MODE) | IO_STAT_MODE_HBLANK;

			if(gb->hram_io[IO_STAT] & STAT_MODE_0_INTR)
				gb->hram_io[IO_IF] |= LCDC_INTR;

			/* If halted immediately jump to next LCD mode. */
			if(gb->counter.lcd_count < LCD_MODE_2_CYCLES)
				inst_cycles = LCD_MODE_2_CYCLES - gb->counter.lcd_count;
		}
#if 0
		else if(gb->hram_io[IO_LY] == 153)
		{
			if(gb->counter.lcd_count == 0)
				gb->hram_io[IO_STAT] &= ~STAT_LYC_COINC;
			else if(gb->counter.lcd_count == 4 &&
				gb->hram_io[IO_LY] == gb->hram_io[IO_LYC])
			{
				gb->hram_io[IO_IF] |= LCDC_INTR;
			}
			else if(gb->counter.lcd_count == 8)
			{
				gb->hram_io[IO_STAT] &= ~STAT_LYC_COINC;
				gb->hram_io[IO_IF] &= ~LCDC_INTR;
			}
			else if(gb->counter.lcd_count >= 12 &&
				gb->hram_io[IO_LYC] == 0)
			{
				gb->hram_io[IO_IF] |= LCDC_INTR;
			}
		}
#endif
	}
	/* OAM access */
	else if((gb->hram_io[IO_STAT] & STAT_MODE) == IO_STAT_MODE_HBLANK &&
		gb->counter.lcd_count >= LCD_MODE_2_CYCLES)
	{
		gb->hram_io[IO_STAT] =
			(gb->hram_io[IO_STAT] & ~STAT_MODE) | IO_STAT_MODE_SEARCH_OAM;

		if(gb->hram_io[IO_STAT] & STAT_MODE_2_INTR)
			gb->hram_io[IO_IF] |= LCDC_INTR;

		/* If halted immediately jump to next LCD mode. */
		if (gb->counter.lcd_count < LCD_MODE_3_CYCLES)
			inst_cycles = LCD_MODE_3_CYCLES - gb->counter.lcd_count;
	}
		/* Update LCD */
	else if((gb->hram_io[IO_STAT] & STAT_MODE) == IO_STAT_MODE_SEARCH_OAM &&
		gb->counter.lcd_count >= LCD_MODE_3_CYCLES)
	{
		gb->hram_io[IO_STAT] =
			(gb->hram_io[IO_STAT] & ~STAT_MODE) | IO_STAT_MODE_SEARCH_TRANSFER;
#if ENABLE_LCD
		if(!gb->lcd_blank)
			__gb_draw_line(gb);
#endif
		/* If halted immediately jump to next LCD mode. */
		if (gb->counter.lcd_count < LCD_LINE_CYCLES)
			inst_cycles = LCD_LINE_CYCLES - gb->counter.lcd_count;
	}
}

uint8_t __gb_execute_cb(struct gb_s *gb)
{
	uint8_t inst_cycles;
	uint8_t cbop = __gb_read(gb, gb->cpu_reg.pc.reg++);
	uint8_t r = (cbop & 0x7);
	uint8_t b = (cbop >> 3) & 0x7;
	uint8_t d = (cbop >> 3) & 0x1;
	uint8_t val;
	uint8_t writeback = 1;

	inst_cycles = 8;
	/* Add an additional 8 cycles to these sets of instructions. */
#if 0
	switch(cbop & 0xC7)
	{
	case 0x06:
	case 0x86:
    	case 0xC6:
		inst_cycles += 8;
		//__gb_tick(gb, 8);
    	break;
    	case 0x46:
		inst_cycles += 4;
		//__gb_tick(gb, 4);
    	break;
	}
#endif

	switch(r)
	{
	case 0:
		val = gb->cpu_reg.bc.bytes.b;
		break;

	case 1:
		val = gb->cpu_reg.bc.bytes.c;
		break;

	case 2:
		val = gb->cpu_reg.de.bytes.d;
		break;

	case 3:
		val = gb->cpu_reg.de.bytes.e;
		break;

	case 4:
		val = gb->cpu_reg.hl.bytes.h;
		break;

	case 5:
		val = gb->cpu_reg.hl.bytes.l;
		break;

	case 6:
		__gb_tick(gb, 4);
		//inst_cycles -= 4;
		val = __gb_read(gb, gb->cpu_reg.hl.reg);
		break;

	/* Only values 0-7 are possible here, so we make the final case
	 * default to satisfy -Wmaybe-uninitialized warning. */
	default:
		val = gb->cpu_reg.a;
		break;
	}

	/* TODO: Find out WTF this is doing. */
	switch(cbop >> 6)
	{
	case 0x0:
		cbop = (cbop >> 4) & 0x3;

		switch(cbop)
		{
		case 0x0: /* RdC R */
		case 0x1: /* Rd R */
			if(d) /* RRC R / RR R */
			{
				uint8_t temp = val;
				val = (val >> 1);
				val |= cbop ? (gb->cpu_reg.f_bits.c << 7) : (temp << 7);
				gb->cpu_reg.f_bits.z = (val == 0x00);
				gb->cpu_reg.f_bits.n = 0;
				gb->cpu_reg.f_bits.h = 0;
				gb->cpu_reg.f_bits.c = (temp & 0x01);
			}
			else /* RLC R / RL R */
			{
				uint8_t temp = val;
				val = (val << 1);
				val |= cbop ? gb->cpu_reg.f_bits.c : (temp >> 7);
				gb->cpu_reg.f_bits.z = (val == 0x00);
				gb->cpu_reg.f_bits.n = 0;
				gb->cpu_reg.f_bits.h = 0;
				gb->cpu_reg.f_bits.c = (temp >> 7);
			}

			break;

		case 0x2:
			if(d) /* SRA R */
			{
				gb->cpu_reg.f_bits.c = val & 0x01;
				val = (val >> 1) | (val & 0x80);
				gb->cpu_reg.f_bits.z = (val == 0x00);
				gb->cpu_reg.f_bits.n = 0;
				gb->cpu_reg.f_bits.h = 0;
			}
			else /* SLA R */
			{
				gb->cpu_reg.f_bits.c = (val >> 7);
				val = val << 1;
				gb->cpu_reg.f_bits.z = (val == 0x00);
				gb->cpu_reg.f_bits.n = 0;
				gb->cpu_reg.f_bits.h = 0;
			}

			break;

		case 0x3:
			if(d) /* SRL R */
			{
				gb->cpu_reg.f_bits.c = val & 0x01;
				val = val >> 1;
				gb->cpu_reg.f_bits.z = (val == 0x00);
				gb->cpu_reg.f_bits.n = 0;
				gb->cpu_reg.f_bits.h = 0;
			}
			else /* SWAP R */
			{
				uint8_t temp = (val >> 4) & 0x0F;
				temp |= (val << 4) & 0xF0;
				val = temp;
				gb->cpu_reg.f_bits.z = (val == 0x00);
				gb->cpu_reg.f_bits.n = 0;
				gb->cpu_reg.f_bits.h = 0;
				gb->cpu_reg.f_bits.c = 0;
			}

			break;
		}

		break;

	case 0x1: /* BIT B, R */
		gb->cpu_reg.f_bits.z = !((val >> b) & 0x1);
		gb->cpu_reg.f_bits.n = 0;
		gb->cpu_reg.f_bits.h = 1;
		writeback = 0;
		break;

	case 0x2: /* RES B, R */
		val &= (0xFE << b) | (0xFF >> (8 - b));
		break;

	case 0x3: /* SET B, R */
		val |= (0x1 << b);
		break;
	}

	if(writeback)
	{
		//__gb_tick(gb, 4);
		switch(r)
		{
		case 0:
			gb->cpu_reg.bc.bytes.b = val;
			break;

		case 1:
			gb->cpu_reg.bc.bytes.c = val;
			break;

		case 2:
			gb->cpu_reg.de.bytes.d = val;
			break;

		case 3:
			gb->cpu_reg.de.bytes.e = val;
			break;

		case 4:
			gb->cpu_reg.hl.bytes.h = val;
			break;

		case 5:
			gb->cpu_reg.hl.bytes.l = val;
			break;

		case 6:
			__gb_tick(gb, 4);
			//inst_cycles -= 4;
			__gb_write(gb, gb->cpu_reg.hl.reg, val);
			break;

		case 7:
			gb->cpu_reg.a = val;
			break;
		}
	}
	return inst_cycles;
}

#if ENABLE_LCD
struct sprite_data {
	uint8_t sprite_number;
	uint8_t x;
};

#if PEANUT_GB_HIGH_LCD_ACCURACY
static int compare_sprites(const void *in1, const void *in2)
{
	const struct sprite_data *sd1, *sd2;

	sd1 = (struct sprite_data *)in1;
	sd2 = (struct sprite_data *)in2;
	int x_res = (int)sd1->x - (int)sd2->x;
	if(x_res != 0)
		return x_res;

	return (int)sd1->sprite_number - (int)sd2->sprite_number;
}
#endif

void __gb_draw_line(struct gb_s *gb)
{
	uint8_t pixels[160] = {0};

	/* If LCD not initialised by front-end, don't render anything. */
	if(gb->display.lcd_draw_line == NULL)
		return;

	if(gb->direct.frame_skip && !gb->display.frame_skip_count)
		return;

	/* If interlaced mode is activated, check if we need to draw the current
	 * line. */
	if(gb->direct.interlace)
	{
		if((gb->display.interlace_count == 0
				&& (gb->hram_io[IO_LY] & 1) == 0)
				|| (gb->display.interlace_count == 1
				    && (gb->hram_io[IO_LY] & 1) == 1))
		{
			/* Compensate for missing window draw if required. */
			if(gb->hram_io[IO_LCDC] & LCDC_WINDOW_ENABLE
					&& gb->hram_io[IO_LY] >= gb->display.WY
					&& gb->hram_io[IO_WX] <= 166)
				gb->display.window_clear++;

			return;
		}
	}

	/* If background is enabled, draw it. */
	if(gb->hram_io[IO_LCDC] & LCDC_BG_ENABLE)
	{
		/* Calculate current background line to draw. Constant because
		 * this function draws only this one line each time it is
		 * called. */
		const uint8_t bg_y = gb->hram_io[IO_LY] + gb->hram_io[IO_SCY];

		/* Get selected background map address for first tile
		 * corresponding to current line.
		 * 0x20 (32) is the width of a background tile, and the bit
		 * shift is to calculate the address. */
		const uint16_t bg_map =
			((gb->hram_io[IO_LCDC] & LCDC_BG_MAP) ?
			 VRAM_BMAP_2 : VRAM_BMAP_1)
			+ (bg_y >> 3) * 0x20;

		/* The displays (what the player sees) X coordinate, drawn right
		 * to left. */
		uint8_t disp_x = LCD_WIDTH - 1;

		/* The X coordinate to begin drawing the background at. */
		uint8_t bg_x = disp_x + gb->hram_io[IO_SCX];

		/* Get tile index for current background tile. */
		uint8_t idx = gb->vram[bg_map + (bg_x >> 3)];
		/* Y coordinate of tile pixel to draw. */
		const uint8_t py = (bg_y & 0x07);
		/* X coordinate of tile pixel to draw. */
		uint8_t px = 7 - (bg_x & 0x07);

		uint16_t tile;

		/* Select addressing mode. */
		if(gb->hram_io[IO_LCDC] & LCDC_TILE_SELECT)
			tile = VRAM_TILES_1 + idx * 0x10;
		else
			tile = VRAM_TILES_2 + ((idx + 0x80) % 0x100) * 0x10;

		tile += 2 * py;

		/* fetch first tile */
		uint8_t t1 = gb->vram[tile] >> px;
		uint8_t t2 = gb->vram[tile + 1] >> px;

		for(; disp_x != 0xFF; disp_x--)
		{
			if(px == 8)
			{
				/* fetch next tile */
				px = 0;
				bg_x = disp_x + gb->hram_io[IO_SCX];
				idx = gb->vram[bg_map + (bg_x >> 3)];

				if(gb->hram_io[IO_LCDC] & LCDC_TILE_SELECT)
					tile = VRAM_TILES_1 + idx * 0x10;
				else
					tile = VRAM_TILES_2 + ((idx + 0x80) % 0x100) * 0x10;

				tile += 2 * py;
				t1 = gb->vram[tile];
				t2 = gb->vram[tile + 1];
			}

			/* copy background */
			uint8_t c = (t1 & 0x1) | ((t2 & 0x1) << 1);
			pixels[disp_x] = gb->display.bg_palette[c];
			pixels[disp_x] |= LCD_PALETTE_BG;
			t1 = t1 >> 1;
			t2 = t2 >> 1;
			px++;
		}
	}

	/* draw window */
	if(gb->hram_io[IO_LCDC] & LCDC_WINDOW_ENABLE
			&& gb->hram_io[IO_LY] >= gb->display.WY
			&& gb->hram_io[IO_WX] <= 166)
	{
		/* Calculate Window Map Address. */
		uint16_t win_line = (gb->hram_io[IO_LCDC] & LCDC_WINDOW_MAP) ?
				    VRAM_BMAP_2 : VRAM_BMAP_1;
		win_line += (gb->display.window_clear >> 3) * 0x20;

		uint8_t disp_x = LCD_WIDTH - 1;
		uint8_t win_x = disp_x - gb->hram_io[IO_WX] + 7;

		// look up tile
		uint8_t py = gb->display.window_clear & 0x07;
		uint8_t px = 7 - (win_x & 0x07);
		uint8_t idx = gb->vram[win_line + (win_x >> 3)];

		uint16_t tile;

		if(gb->hram_io[IO_LCDC] & LCDC_TILE_SELECT)
			tile = VRAM_TILES_1 + idx * 0x10;
		else
			tile = VRAM_TILES_2 + ((idx + 0x80) % 0x100) * 0x10;

		tile += 2 * py;

		// fetch first tile
		uint8_t t1 = gb->vram[tile] >> px;
		uint8_t t2 = gb->vram[tile + 1] >> px;

		// loop & copy window
		uint8_t end = (gb->hram_io[IO_WX] < 7 ? 0 : gb->hram_io[IO_WX] - 7) - 1;

		for(; disp_x != end; disp_x--)
		{
			if(px == 8)
			{
				// fetch next tile
				px = 0;
				win_x = disp_x - gb->hram_io[IO_WX] + 7;
				idx = gb->vram[win_line + (win_x >> 3)];

				if(gb->hram_io[IO_LCDC] & LCDC_TILE_SELECT)
					tile = VRAM_TILES_1 + idx * 0x10;
				else
					tile = VRAM_TILES_2 + ((idx + 0x80) % 0x100) * 0x10;

				tile += 2 * py;
				t1 = gb->vram[tile];
				t2 = gb->vram[tile + 1];
			}

			// copy window
			uint8_t c = (t1 & 0x1) | ((t2 & 0x1) << 1);
			pixels[disp_x] = gb->display.bg_palette[c];
			pixels[disp_x] |= LCD_PALETTE_BG;
			t1 = t1 >> 1;
			t2 = t2 >> 1;
			px++;
		}

		gb->display.window_clear++; // advance window line
	}

	// draw sprites
	if(gb->hram_io[IO_LCDC] & LCDC_OBJ_ENABLE)
	{
#if PEANUT_GB_HIGH_LCD_ACCURACY
		uint8_t number_of_sprites = 0;
		struct sprite_data sprites_to_render[NUM_SPRITES];

		/* Record number of sprites on the line being rendered, limited
		 * to the maximum number sprites that the Game Boy is able to
		 * render on each line (10 sprites). */
		for(uint8_t sprite_number = 0;
				sprite_number < PEANUT_GB_ARRAYSIZE(sprites_to_render);
				sprite_number++)
		{
			/* Sprite Y position. */
			uint8_t OY = gb->oam[4 * sprite_number + 0];
			/* Sprite X position. */
			uint8_t OX = gb->oam[4 * sprite_number + 1];

			/* If sprite isn't on this line, continue. */
			if (gb->hram_io[IO_LY] +
				(gb->hram_io[IO_LCDC] & LCDC_OBJ_SIZE ? 0 : 8) >= OY
					|| gb->hram_io[IO_LY] + 16 < OY)
				continue;


			sprites_to_render[number_of_sprites].sprite_number = sprite_number;
			sprites_to_render[number_of_sprites].x = OX;
			number_of_sprites++;
		}

		/* If maximum number of sprites reached, prioritise X
		 * coordinate and object location in OAM. */
		qsort(&sprites_to_render[0], number_of_sprites,
				sizeof(sprites_to_render[0]), compare_sprites);
		if(number_of_sprites > MAX_SPRITES_LINE)
			number_of_sprites = MAX_SPRITES_LINE;
#endif

		/* Render each sprite, from low priority to high priority. */
#if PEANUT_GB_HIGH_LCD_ACCURACY
		/* Render the top ten prioritised sprites on this scanline. */
		for(uint8_t sprite_number = number_of_sprites - 1;
				sprite_number != 0xFF;
				sprite_number--)
		{
			uint8_t s = sprites_to_render[sprite_number].sprite_number;
#else
		for (uint8_t sprite_number = NUM_SPRITES - 1;
			sprite_number != 0xFF;
			sprite_number--)
		{
			uint8_t s = sprite_number;
#endif
			/* Sprite Y position. */
			uint8_t OY = gb->oam[4 * s + 0];
			/* Sprite X position. */
			uint8_t OX = gb->oam[4 * s + 1];
			/* Sprite Tile/Pattern Number. */
			uint8_t OT = gb->oam[4 * s + 2]
				     & (gb->hram_io[IO_LCDC] & LCDC_OBJ_SIZE ? 0xFE : 0xFF);
			/* Additional attributes. */
			uint8_t OF = gb->oam[4 * s + 3];

#if !PEANUT_GB_HIGH_LCD_ACCURACY
			/* If sprite isn't on this line, continue. */
			if(gb->hram_io[IO_LY] +
					(gb->hram_io[IO_LCDC] & LCDC_OBJ_SIZE ? 0 : 8) >= OY ||
					gb->hram_io[IO_LY] + 16 < OY)
				continue;
#endif

			/* Continue if sprite not visible. */
			if(OX == 0 || OX >= 168)
				continue;

			// y flip
			uint8_t py = gb->hram_io[IO_LY] - OY + 16;

			if(OF & OBJ_FLIP_Y)
				py = (gb->hram_io[IO_LCDC] & LCDC_OBJ_SIZE ? 15 : 7) - py;

			// fetch the tile
			uint8_t t1 = gb->vram[VRAM_TILES_1 + OT * 0x10 + 2 * py];
			uint8_t t2 = gb->vram[VRAM_TILES_1 + OT * 0x10 + 2 * py + 1];

			// handle x flip
			uint8_t dir, start, end, shift;

			if(OF & OBJ_FLIP_X)
			{
				dir = 1;
				start = (OX < 8 ? 0 : OX - 8);
				end = MIN(OX, LCD_WIDTH);
				shift = 8 - OX + start;
			}
			else
			{
				dir = -1;
				start = MIN(OX, LCD_WIDTH) - 1;
				end = (OX < 8 ? 0 : OX - 8) - 1;
				shift = OX - (start + 1);
			}

			// copy tile
			t1 >>= shift;
			t2 >>= shift;

			/* TODO: Put for loop within the to if statements
			 * because the BG priority bit will be the same for
			 * all the pixels in the tile. */
			for(uint8_t disp_x = start; disp_x != end; disp_x += dir)
			{
				uint8_t c = (t1 & 0x1) | ((t2 & 0x1) << 1);
				// check transparency / sprite overlap / background overlap

				if(c && !(OF & OBJ_PRIORITY && !((pixels[disp_x] & 0x3) == gb->display.bg_palette[0])))
				{
					/* Set pixel colour. */
					pixels[disp_x] = (OF & OBJ_PALETTE)
						? gb->display.sp_palette[c + 4]
						: gb->display.sp_palette[c];
					/* Set pixel palette (OBJ0 or OBJ1). */
					pixels[disp_x] |= (OF & OBJ_PALETTE);
				}

				t1 = t1 >> 1;
				t2 = t2 >> 1;
			}
		}
	}

	gb->display.lcd_draw_line(gb, pixels, gb->hram_io[IO_LY]);
}
#endif

/**
 * Internal function used to step the CPU.
 */
void __gb_step_cpu(struct gb_s *gb)
{
	uint8_t opcode;
	uint_fast16_t inst_cycles;
	/* op_cycles are the number of m-cycle the intructions takes to execute
	 * before a read or write is performed. */
	static const uint8_t op_cycles[0x100] =
	{
		/* *INDENT-OFF* */
		/*0 1 2  3  4  5  6  7  8  9  A  B  C  D  E  F	*/
		4,12, 8, 8, 4, 4, 8, 4,20, 8, 8, 8, 4, 4, 8, 4,	/* 0x00 */
		4,12, 8, 8, 4, 4, 8, 4,12, 8, 8, 8, 4, 4, 8, 4,	/* 0x10 */
		8,12, 8, 8, 4, 4, 8, 4, 8, 8, 8, 8, 4, 4, 8, 4,	/* 0x20 */
		8,12, 8, 8, 8, 8, 8, 4, 8, 8, 8, 8, 4, 4, 8, 4,	/* 0x30 */
		4, 4, 4, 4, 4, 4, 8, 4, 4, 4, 4, 4, 4, 4, 8, 4,	/* 0x40 */
		4, 4, 4, 4, 4, 4, 8, 4, 4, 4, 4, 4, 4, 4, 8, 4,	/* 0x50 */
		4, 4, 4, 4, 4, 4, 8, 4, 4, 4, 4, 4, 4, 4, 8, 4,	/* 0x60 */
		8, 8, 8, 8, 8, 8, 4, 8, 4, 4, 4, 4, 4, 4, 8, 4, /* 0x70 */
		4, 4, 4, 4, 4, 4, 8, 4, 4, 4, 4, 4, 4, 4, 8, 4,	/* 0x80 */
		4, 4, 4, 4, 4, 4, 8, 4, 4, 4, 4, 4, 4, 4, 8, 4,	/* 0x90 */
		4, 4, 4, 4, 4, 4, 8, 4, 4, 4, 4, 4, 4, 4, 8, 4,	/* 0xA0 */
		4, 4, 4, 4, 4, 4, 8, 4, 4, 4, 4, 4, 4, 4, 8, 4,	/* 0xB0 */
		8,12,12,16,12,16, 8,16, 8,16,12, 8,12,24, 8,16,	/* 0xC0 */
		8,12,12, 0,12,16, 8,16, 8,16,12, 0,12, 0, 8,16,	/* 0xD0 */
		8,12, 8, 0, 0,16, 8,16,16, 4, 8, 0, 0, 0, 8,16,	/* 0xE0 */
		8,12, 8, 4, 0,16, 8,16,12, 8, 8, 4, 0, 0, 8,16	/* 0xF0 */
		/* *INDENT-ON* */
	};

	/* Handle interrupts */
	/* If gb_halt is positive, then an interrupt must have occured by the
	 * time we reach here, becuase on HALT, we jump to the next interrupt
	 * immediately. */
	while(gb->gb_halt || (gb->gb_ime &&
			gb->hram_io[IO_IF] & gb->hram_io[IO_IE] & ANY_INTR))
	{
		gb->gb_halt = 0;

		if(!gb->gb_ime)
			break;

		/* Disable interrupts */
		gb->gb_ime = 0;

		/* Push Program Counter */
		__gb_write(gb, --gb->cpu_reg.sp.reg, gb->cpu_reg.pc.bytes.p);
		__gb_write(gb, --gb->cpu_reg.sp.reg, gb->cpu_reg.pc.bytes.c);

		/* Call interrupt handler if required. */
		if(gb->hram_io[IO_IF] & gb->hram_io[IO_IE] & VBLANK_INTR)
		{
			gb->cpu_reg.pc.reg = VBLANK_INTR_ADDR;
			gb->hram_io[IO_IF] ^= VBLANK_INTR;
		}
		else if(gb->hram_io[IO_IF] & gb->hram_io[IO_IE] & LCDC_INTR)
		{
			gb->cpu_reg.pc.reg = LCDC_INTR_ADDR;
			gb->hram_io[IO_IF] ^= LCDC_INTR;
		}
		else if(gb->hram_io[IO_IF] & gb->hram_io[IO_IE] & TIMER_INTR)
		{
			gb->cpu_reg.pc.reg = TIMER_INTR_ADDR;
			gb->hram_io[IO_IF] ^= TIMER_INTR;
		}
		else if(gb->hram_io[IO_IF] & gb->hram_io[IO_IE] & SERIAL_INTR)
		{
			gb->cpu_reg.pc.reg = SERIAL_INTR_ADDR;
			gb->hram_io[IO_IF] ^= SERIAL_INTR;
		}
		else if(gb->hram_io[IO_IF] & gb->hram_io[IO_IE] & CONTROL_INTR)
		{
			gb->cpu_reg.pc.reg = CONTROL_INTR_ADDR;
			gb->hram_io[IO_IF] ^= CONTROL_INTR;
		}

		break;
	}

	/* Obtain opcode */
	opcode = __gb_read(gb, gb->cpu_reg.pc.reg);
	inst_cycles = op_cycles[opcode];

	if(!gb->gb_halt_bug)
	{
		gb->cpu_reg.pc.reg++;
	}
	else
	{
		gb->gb_halt_bug = 0;
	}

	/* Execute opcode */
	switch(opcode)
	{
	case 0x00: /* NOP */
		break;

	case 0x01: /* LD BC, imm */
		gb->cpu_reg.bc.bytes.c = __gb_read(gb, gb->cpu_reg.pc.reg++);
		gb->cpu_reg.bc.bytes.b = __gb_read(gb, gb->cpu_reg.pc.reg++);
		break;

	case 0x02: /* LD (BC), A */
		__gb_write(gb, gb->cpu_reg.bc.reg, gb->cpu_reg.a);
		break;

	case 0x03: /* INC BC */
		gb->cpu_reg.bc.reg++;
		break;

	case 0x04: /* INC B */
		gb->cpu_reg.bc.bytes.b++;
		gb->cpu_reg.f_bits.z = (gb->cpu_reg.bc.bytes.b == 0x00);
		gb->cpu_reg.f_bits.n = 0;
		gb->cpu_reg.f_bits.h = ((gb->cpu_reg.bc.bytes.b & 0x0F) == 0x00);
		break;

	case 0x05: /* DEC B */
		PGB_INSTR_DEC_R8(gb->cpu_reg.bc.bytes.b);
		break;

	case 0x06: /* LD B, imm */
		gb->cpu_reg.bc.bytes.b = __gb_read(gb, gb->cpu_reg.pc.reg++);
		break;

	case 0x07: /* RLCA */
		gb->cpu_reg.a = (gb->cpu_reg.a << 1) | (gb->cpu_reg.a >> 7);
		gb->cpu_reg.f_bits.z = 0;
		gb->cpu_reg.f_bits.n = 0;
		gb->cpu_reg.f_bits.h = 0;
		gb->cpu_reg.f_bits.c = (gb->cpu_reg.a & 0x01);
		break;

	case 0x08: /* LD (imm), SP */
	{
		uint8_t h, l;
		uint16_t temp;
		l = __gb_read(gb, gb->cpu_reg.pc.reg++);
		h = __gb_read(gb, gb->cpu_reg.pc.reg++);
		temp = PEANUT_GB_U8_TO_U16(h,l);
		__gb_write(gb, temp++, gb->cpu_reg.sp.bytes.p);
		__gb_write(gb, temp, gb->cpu_reg.sp.bytes.s);
		break;
	}

	case 0x09: /* ADD HL, BC */
	{
		uint_fast32_t temp = gb->cpu_reg.hl.reg + gb->cpu_reg.bc.reg;
		gb->cpu_reg.f_bits.n = 0;
		gb->cpu_reg.f_bits.h =
			(temp ^ gb->cpu_reg.hl.reg ^ gb->cpu_reg.bc.reg) & 0x1000 ? 1 : 0;
		gb->cpu_reg.f_bits.c = (temp & 0xFFFF0000) ? 1 : 0;
		gb->cpu_reg.hl.reg = (temp & 0x0000FFFF);
		break;
	}

	case 0x0A: /* LD A, (BC) */
		gb->cpu_reg.a = __gb_read(gb, gb->cpu_reg.bc.reg);
		break;

	case 0x0B: /* DEC BC */
		gb->cpu_reg.bc.reg--;
		break;

	case 0x0C: /* INC C */
		gb->cpu_reg.bc.bytes.c++;
		gb->cpu_reg.f_bits.z = (gb->cpu_reg.bc.bytes.c == 0x00);
		gb->cpu_reg.f_bits.n = 0;
		gb->cpu_reg.f_bits.h = ((gb->cpu_reg.bc.bytes.c & 0x0F) == 0x00);
		break;

	case 0x0D: /* DEC C */
		PGB_INSTR_DEC_R8(gb->cpu_reg.bc.bytes.c);
		break;

	case 0x0E: /* LD C, imm */
		gb->cpu_reg.bc.bytes.c = __gb_read(gb, gb->cpu_reg.pc.reg++);
		break;

	case 0x0F: /* RRCA */
		gb->cpu_reg.f_bits.c = gb->cpu_reg.a & 0x01;
		gb->cpu_reg.a = (gb->cpu_reg.a >> 1) | (gb->cpu_reg.a << 7);
		gb->cpu_reg.f_bits.z = 0;
		gb->cpu_reg.f_bits.n = 0;
		gb->cpu_reg.f_bits.h = 0;
		break;

	case 0x10: /* STOP */
		//gb->gb_halt = 1;
		break;

	case 0x11: /* LD DE, imm */
		gb->cpu_reg.de.bytes.e = __gb_read(gb, gb->cpu_reg.pc.reg++);
		gb->cpu_reg.de.bytes.d = __gb_read(gb, gb->cpu_reg.pc.reg++);
		break;

	case 0x12: /* LD (DE), A */
		__gb_write(gb, gb->cpu_reg.de.reg, gb->cpu_reg.a);
		break;

	case 0x13: /* INC DE */
		gb->cpu_reg.de.reg++;
		break;

	case 0x14: /* INC D */
		gb->cpu_reg.de.bytes.d++;
		gb->cpu_reg.f_bits.z = (gb->cpu_reg.de.bytes.d == 0x00);
		gb->cpu_reg.f_bits.n = 0;
		gb->cpu_reg.f_bits.h = ((gb->cpu_reg.de.bytes.d & 0x0F) == 0x00);
		break;

	case 0x15: /* DEC D */
		PGB_INSTR_DEC_R8(gb->cpu_reg.de.bytes.d);
		break;

	case 0x16: /* LD D, imm */
		gb->cpu_reg.de.bytes.d = __gb_read(gb, gb->cpu_reg.pc.reg++);
		break;

	case 0x17: /* RLA */
	{
		uint8_t temp = gb->cpu_reg.a;
		gb->cpu_reg.a = (gb->cpu_reg.a << 1) | gb->cpu_reg.f_bits.c;
		gb->cpu_reg.f_bits.z = 0;
		gb->cpu_reg.f_bits.n = 0;
		gb->cpu_reg.f_bits.h = 0;
		gb->cpu_reg.f_bits.c = (temp >> 7) & 0x01;
		break;
	}

	case 0x18: /* JR imm */
	{
		int8_t temp = (int8_t) __gb_read(gb, gb->cpu_reg.pc.reg++);
		gb->cpu_reg.pc.reg += temp;
		break;
	}

	case 0x19: /* ADD HL, DE */
	{
		uint_fast32_t temp = gb->cpu_reg.hl.reg + gb->cpu_reg.de.reg;
		gb->cpu_reg.f_bits.n = 0;
		gb->cpu_reg.f_bits.h =
			(temp ^ gb->cpu_reg.hl.reg ^ gb->cpu_reg.de.reg) & 0x1000 ? 1 : 0;
		gb->cpu_reg.f_bits.c = (temp & 0xFFFF0000) ? 1 : 0;
		gb->cpu_reg.hl.reg = (temp & 0x0000FFFF);
		break;
	}

	case 0x1A: /* LD A, (DE) */
		gb->cpu_reg.a = __gb_read(gb, gb->cpu_reg.de.reg);
		break;

	case 0x1B: /* DEC DE */
		gb->cpu_reg.de.reg--;
		break;

	case 0x1C: /* INC E */
		gb->cpu_reg.de.bytes.e++;
		gb->cpu_reg.f_bits.z = (gb->cpu_reg.de.bytes.e == 0x00);
		gb->cpu_reg.f_bits.n = 0;
		gb->cpu_reg.f_bits.h = ((gb->cpu_reg.de.bytes.e & 0x0F) == 0x00);
		break;

	case 0x1D: /* DEC E */
		PGB_INSTR_DEC_R8(gb->cpu_reg.de.bytes.e);
		break;

	case 0x1E: /* LD E, imm */
		gb->cpu_reg.de.bytes.e = __gb_read(gb, gb->cpu_reg.pc.reg++);
		break;

	case 0x1F: /* RRA */
	{
		uint8_t temp = gb->cpu_reg.a;
		gb->cpu_reg.a = gb->cpu_reg.a >> 1 | (gb->cpu_reg.f_bits.c << 7);
		gb->cpu_reg.f_bits.z = 0;
		gb->cpu_reg.f_bits.n = 0;
		gb->cpu_reg.f_bits.h = 0;
		gb->cpu_reg.f_bits.c = temp & 0x1;
		break;
	}

	case 0x20: /* JR NZ, imm */
		if(!gb->cpu_reg.f_bits.z)
		{
			int8_t temp = (int8_t) __gb_read(gb, gb->cpu_reg.pc.reg++);
			gb->cpu_reg.pc.reg += temp;
			inst_cycles += 4;
		}
		else
			gb->cpu_reg.pc.reg++;

		break;

	case 0x21: /* LD HL, imm */
		gb->cpu_reg.hl.bytes.l = __gb_read(gb, gb->cpu_reg.pc.reg++);
		gb->cpu_reg.hl.bytes.h = __gb_read(gb, gb->cpu_reg.pc.reg++);
		break;

	case 0x22: /* LDI (HL), A */
		__gb_write(gb, gb->cpu_reg.hl.reg, gb->cpu_reg.a);
		gb->cpu_reg.hl.reg++;
		break;

	case 0x23: /* INC HL */
		gb->cpu_reg.hl.reg++;
		break;

	case 0x24: /* INC H */
		gb->cpu_reg.hl.bytes.h++;
		gb->cpu_reg.f_bits.z = (gb->cpu_reg.hl.bytes.h == 0x00);
		gb->cpu_reg.f_bits.n = 0;
		gb->cpu_reg.f_bits.h = ((gb->cpu_reg.hl.bytes.h & 0x0F) == 0x00);
		break;

	case 0x25: /* DEC H */
		PGB_INSTR_DEC_R8(gb->cpu_reg.hl.bytes.h);
		break;

	case 0x26: /* LD H, imm */
		gb->cpu_reg.hl.bytes.h = __gb_read(gb, gb->cpu_reg.pc.reg++);
		break;

	case 0x27: /* DAA */
	{
		/* The following is from SameBoy. MIT License. */
		int16_t a = gb->cpu_reg.a;

		if(gb->cpu_reg.f_bits.n)
		{
			if(gb->cpu_reg.f_bits.h)
				a = (a - 0x06) & 0xFF;

			if(gb->cpu_reg.f_bits.c)
				a -= 0x60;
		}
		else
		{
			if(gb->cpu_reg.f_bits.h || (a & 0x0F) > 9)
				a += 0x06;

			if(gb->cpu_reg.f_bits.c || a > 0x9F)
				a += 0x60;
		}

		if((a & 0x100) == 0x100)
			gb->cpu_reg.f_bits.c = 1;

		gb->cpu_reg.a = a;
		gb->cpu_reg.f_bits.z = (gb->cpu_reg.a == 0);
		gb->cpu_reg.f_bits.h = 0;

		break;
	}

	case 0x28: /* JP Z, imm */
		if(gb->cpu_reg.f_bits.z)
		{
			int8_t temp = (int8_t) __gb_read(gb, gb->cpu_reg.pc.reg++);
			gb->cpu_reg.pc.reg += temp;
			inst_cycles += 4;
		}
		else
			gb->cpu_reg.pc.reg++;

		break;

	case 0x29: /* ADD HL, HL */
	{
		gb->cpu_reg.f_bits.c = (gb->cpu_reg.hl.reg & 0x8000) > 0;
		gb->cpu_reg.hl.reg <<= 1;
		gb->cpu_reg.f_bits.n = 0;
		gb->cpu_reg.f_bits.h = (gb->cpu_reg.hl.reg & 0x1000) > 0;
		break;
	}

	case 0x2A: /* LD A, (HL+) */
		gb->cpu_reg.a = __gb_read(gb, gb->cpu_reg.hl.reg++);
		break;

	case 0x2B: /* DEC HL */
		gb->cpu_reg.hl.reg--;
		break;

	case 0x2C: /* INC L */
		gb->cpu_reg.hl.bytes.l++;
		gb->cpu_reg.f_bits.z = (gb->cpu_reg.hl.bytes.l == 0x00);
		gb->cpu_reg.f_bits.n = 0;
		gb->cpu_reg.f_bits.h = ((gb->cpu_reg.hl.bytes.l & 0x0F) == 0x00);
		break;

	case 0x2D: /* DEC L */
		PGB_INSTR_DEC_R8(gb->cpu_reg.hl.bytes.l);
		break;

	case 0x2E: /* LD L, imm */
		gb->cpu_reg.hl.bytes.l = __gb_read(gb, gb->cpu_reg.pc.reg++);
		break;

	case 0x2F: /* CPL */
		gb->cpu_reg.a = ~gb->cpu_reg.a;
		gb->cpu_reg.f_bits.n = 1;
		gb->cpu_reg.f_bits.h = 1;
		break;

	case 0x30: /* JP NC, imm */
		if(!gb->cpu_reg.f_bits.c)
		{
			int8_t temp = (int8_t) __gb_read(gb, gb->cpu_reg.pc.reg++);
			gb->cpu_reg.pc.reg += temp;
			inst_cycles += 4;
		}
		else
			gb->cpu_reg.pc.reg++;

		break;

	case 0x31: /* LD SP, imm */
		gb->cpu_reg.sp.bytes.p = __gb_read(gb, gb->cpu_reg.pc.reg++);
		gb->cpu_reg.sp.bytes.s = __gb_read(gb, gb->cpu_reg.pc.reg++);
		break;

	case 0x32: /* LD (HL), A */
		__gb_write(gb, gb->cpu_reg.hl.reg, gb->cpu_reg.a);
		gb->cpu_reg.hl.reg--;
		break;

	case 0x33: /* INC SP */
		gb->cpu_reg.sp.reg++;
		break;

	case 0x34: /* INC (HL) */
	{
		uint8_t temp = __gb_read(gb, gb->cpu_reg.hl.reg) + 1;
		gb->cpu_reg.f_bits.z = (temp == 0x00);
		gb->cpu_reg.f_bits.n = 0;
		gb->cpu_reg.f_bits.h = ((temp & 0x0F) == 0x00);
		__gb_tick(gb, 4);
		__gb_write(gb, gb->cpu_reg.hl.reg, temp);
		break;
	}

	case 0x35: /* DEC (HL) */
	{
		uint8_t temp = __gb_read(gb, gb->cpu_reg.hl.reg) - 1;
		gb->cpu_reg.f_bits.z = (temp == 0x00);
		gb->cpu_reg.f_bits.n = 1;
		gb->cpu_reg.f_bits.h = ((temp & 0x0F) == 0x0F);
		__gb_tick(gb, 4);
		__gb_write(gb, gb->cpu_reg.hl.reg, temp);
		break;
	}

	case 0x36: /* LD (HL), imm */
	{
		uint8_t temp_8 = __gb_read(gb, gb->cpu_reg.pc.reg++);
		__gb_tick(gb, 4);
		__gb_write(gb, gb->cpu_reg.hl.reg, temp_8);
		break;
	}

	case 0x37: /* SCF */
		gb->cpu_reg.f_bits.n = 0;
		gb->cpu_reg.f_bits.h = 0;
		gb->cpu_reg.f_bits.c = 1;
		break;

	case 0x38: /* JP C, imm */
		if(gb->cpu_reg.f_bits.c)
		{
			int8_t temp = (int8_t) __gb_read(gb, gb->cpu_reg.pc.reg++);
			gb->cpu_reg.pc.reg += temp;
			inst_cycles += 4;
		}
		else
			gb->cpu_reg.pc.reg++;

		break;

	case 0x39: /* ADD HL, SP */
	{
		uint_fast32_t temp = gb->cpu_reg.hl.reg + gb->cpu_reg.sp.reg;
		gb->cpu_reg.f_bits.n = 0;
		gb->cpu_reg.f_bits.h =
			((gb->cpu_reg.hl.reg & 0xFFF) + (gb->cpu_reg.sp.reg & 0xFFF)) & 0x1000 ? 1 : 0;
		gb->cpu_reg.f_bits.c = temp & 0x10000 ? 1 : 0;
		gb->cpu_reg.hl.reg = (uint16_t)temp;
		break;
	}

	case 0x3A: /* LD A, (HL) */
		gb->cpu_reg.a = __gb_read(gb, gb->cpu_reg.hl.reg--);
		break;

	case 0x3B: /* DEC SP */
		gb->cpu_reg.sp.reg--;
		break;

	case 0x3C: /* INC A */
		gb->cpu_reg.a++;
		gb->cpu_reg.f_bits.z = (gb->cpu_reg.a == 0x00);
		gb->cpu_reg.f_bits.n = 0;
		gb->cpu_reg.f_bits.h = ((gb->cpu_reg.a & 0x0F) == 0x00);
		break;

	case 0x3D: /* DEC A */
		gb->cpu_reg.a--;
		gb->cpu_reg.f_bits.z = (gb->cpu_reg.a == 0x00);
		gb->cpu_reg.f_bits.n = 1;
		gb->cpu_reg.f_bits.h = ((gb->cpu_reg.a & 0x0F) == 0x0F);
		break;

	case 0x3E: /* LD A, imm */
		gb->cpu_reg.a = __gb_read(gb, gb->cpu_reg.pc.reg++);
		break;

	case 0x3F: /* CCF */
		gb->cpu_reg.f_bits.n = 0;
		gb->cpu_reg.f_bits.h = 0;
		gb->cpu_reg.f_bits.c = ~gb->cpu_reg.f_bits.c;
		break;

	case 0x40: /* LD B, B */
		break;

	case 0x41: /* LD B, C */
		gb->cpu_reg.bc.bytes.b = gb->cpu_reg.bc.bytes.c;
		break;

	case 0x42: /* LD B, D */
		gb->cpu_reg.bc.bytes.b = gb->cpu_reg.de.bytes.d;
		break;

	case 0x43: /* LD B, E */
		gb->cpu_reg.bc.bytes.b = gb->cpu_reg.de.bytes.e;
		break;

	case 0x44: /* LD B, H */
		gb->cpu_reg.bc.bytes.b = gb->cpu_reg.hl.bytes.h;
		break;

	case 0x45: /* LD B, L */
		gb->cpu_reg.bc.bytes.b = gb->cpu_reg.hl.bytes.l;
		break;

	case 0x46: /* LD B, (HL) */
		gb->cpu_reg.bc.bytes.b = __gb_read(gb, gb->cpu_reg.hl.reg);
		break;

	case 0x47: /* LD B, A */
		gb->cpu_reg.bc.bytes.b = gb->cpu_reg.a;
		break;

	case 0x48: /* LD C, B */
		gb->cpu_reg.bc.bytes.c = gb->cpu_reg.bc.bytes.b;
		break;

	case 0x49: /* LD C, C */
		break;

	case 0x4A: /* LD C, D */
		gb->cpu_reg.bc.bytes.c = gb->cpu_reg.de.bytes.d;
		break;

	case 0x4B: /* LD C, E */
		gb->cpu_reg.bc.bytes.c = gb->cpu_reg.de.bytes.e;
		break;

	case 0x4C: /* LD C, H */
		gb->cpu_reg.bc.bytes.c = gb->cpu_reg.hl.bytes.h;
		break;

	case 0x4D: /* LD C, L */
		gb->cpu_reg.bc.bytes.c = gb->cpu_reg.hl.bytes.l;
		break;

	case 0x4E: /* LD C, (HL) */
		gb->cpu_reg.bc.bytes.c = __gb_read(gb, gb->cpu_reg.hl.reg);
		break;

	case 0x4F: /* LD C, A */
		gb->cpu_reg.bc.bytes.c = gb->cpu_reg.a;
		break;

	case 0x50: /* LD D, B */
		gb->cpu_reg.de.bytes.d = gb->cpu_reg.bc.bytes.b;
		break;

	case 0x51: /* LD D, C */
		gb->cpu_reg.de.bytes.d = gb->cpu_reg.bc.bytes.c;
		break;

	case 0x52: /* LD D, D */
		break;

	case 0x53: /* LD D, E */
		gb->cpu_reg.de.bytes.d = gb->cpu_reg.de.bytes.e;
		break;

	case 0x54: /* LD D, H */
		gb->cpu_reg.de.bytes.d = gb->cpu_reg.hl.bytes.h;
		break;

	case 0x55: /* LD D, L */
		gb->cpu_reg.de.bytes.d = gb->cpu_reg.hl.bytes.l;
		break;

	case 0x56: /* LD D, (HL) */
		gb->cpu_reg.de.bytes.d = __gb_read(gb, gb->cpu_reg.hl.reg);
		break;

	case 0x57: /* LD D, A */
		gb->cpu_reg.de.bytes.d = gb->cpu_reg.a;
		break;

	case 0x58: /* LD E, B */
		gb->cpu_reg.de.bytes.e = gb->cpu_reg.bc.bytes.b;
		break;

	case 0x59: /* LD E, C */
		gb->cpu_reg.de.bytes.e = gb->cpu_reg.bc.bytes.c;
		break;

	case 0x5A: /* LD E, D */
		gb->cpu_reg.de.bytes.e = gb->cpu_reg.de.bytes.d;
		break;

	case 0x5B: /* LD E, E */
		break;

	case 0x5C: /* LD E, H */
		gb->cpu_reg.de.bytes.e = gb->cpu_reg.hl.bytes.h;
		break;

	case 0x5D: /* LD E, L */
		gb->cpu_reg.de.bytes.e = gb->cpu_reg.hl.bytes.l;
		break;

	case 0x5E: /* LD E, (HL) */
		gb->cpu_reg.de.bytes.e = __gb_read(gb, gb->cpu_reg.hl.reg);
		break;

	case 0x5F: /* LD E, A */
		gb->cpu_reg.de.bytes.e = gb->cpu_reg.a;
		break;

	case 0x60: /* LD H, B */
		gb->cpu_reg.hl.bytes.h = gb->cpu_reg.bc.bytes.b;
		break;

	case 0x61: /* LD H, C */
		gb->cpu_reg.hl.bytes.h = gb->cpu_reg.bc.bytes.c;
		break;

	case 0x62: /* LD H, D */
		gb->cpu_reg.hl.bytes.h = gb->cpu_reg.de.bytes.d;
		break;

	case 0x63: /* LD H, E */
		gb->cpu_reg.hl.bytes.h = gb->cpu_reg.de.bytes.e;
		break;

	case 0x64: /* LD H, H */
		break;

	case 0x65: /* LD H, L */
		gb->cpu_reg.hl.bytes.h = gb->cpu_reg.hl.bytes.l;
		break;

	case 0x66: /* LD H, (HL) */
		gb->cpu_reg.hl.bytes.h = __gb_read(gb, gb->cpu_reg.hl.reg);
		break;

	case 0x67: /* LD H, A */
		gb->cpu_reg.hl.bytes.h = gb->cpu_reg.a;
		break;

	case 0x68: /* LD L, B */
		gb->cpu_reg.hl.bytes.l = gb->cpu_reg.bc.bytes.b;
		break;

	case 0x69: /* LD L, C */
		gb->cpu_reg.hl.bytes.l = gb->cpu_reg.bc.bytes.c;
		break;

	case 0x6A: /* LD L, D */
		gb->cpu_reg.hl.bytes.l = gb->cpu_reg.de.bytes.d;
		break;

	case 0x6B: /* LD L, E */
		gb->cpu_reg.hl.bytes.l = gb->cpu_reg.de.bytes.e;
		break;

	case 0x6C: /* LD L, H */
		gb->cpu_reg.hl.bytes.l = gb->cpu_reg.hl.bytes.h;
		break;

	case 0x6D: /* LD L, L */
		break;

	case 0x6E: /* LD L, (HL) */
		gb->cpu_reg.hl.bytes.l = __gb_read(gb, gb->cpu_reg.hl.reg);
		break;

	case 0x6F: /* LD L, A */
		gb->cpu_reg.hl.bytes.l = gb->cpu_reg.a;
		break;

	case 0x70: /* LD (HL), B */
		__gb_write(gb, gb->cpu_reg.hl.reg, gb->cpu_reg.bc.bytes.b);
		break;

	case 0x71: /* LD (HL), C */
		__gb_write(gb, gb->cpu_reg.hl.reg, gb->cpu_reg.bc.bytes.c);
		break;

	case 0x72: /* LD (HL), D */
		__gb_write(gb, gb->cpu_reg.hl.reg, gb->cpu_reg.de.bytes.d);
		break;

	case 0x73: /* LD (HL), E */
		__gb_write(gb, gb->cpu_reg.hl.reg, gb->cpu_reg.de.bytes.e);
		break;

	case 0x74: /* LD (HL), H */
		__gb_write(gb, gb->cpu_reg.hl.reg, gb->cpu_reg.hl.bytes.h);
		break;

	case 0x75: /* LD (HL), L */
		__gb_write(gb, gb->cpu_reg.hl.reg, gb->cpu_reg.hl.bytes.l);
		break;

	case 0x76: /* HALT */
	{
		int_fast16_t halt_cycles = INT_FAST16_MAX;

		/* TODO: Emulate HALT bug? */

		if((gb->hram_io[IO_IE] & gb->hram_io[IO_IF] & ANY_INTR) != 0)
		{
			/* Halt bug. */
			gb->gb_halt_bug = 1;
			break;
		}

		gb->gb_halt = 1;

		if (gb->hram_io[IO_IE] == 0)
		{
			/* Return program counter where this halt forever state started. */
			/* This may be intentional, but this is required to stop an infinite
			 * loop. */
			(gb->gb_error)(gb, GB_HALT_FOREVER, gb->cpu_reg.pc.reg - 1);
			PGB_UNREACHABLE();
		}

		if(gb->hram_io[IO_SC] & SERIAL_SC_TX_START)
		{
			int serial_cycles = SERIAL_CYCLES -
				gb->counter.serial_count;

			if(serial_cycles < halt_cycles)
				halt_cycles = serial_cycles;
		}

		if(gb->hram_io[IO_TAC] & IO_TAC_ENABLE_MASK)
		{
			int tac_cycles = TAC_CYCLES[gb->hram_io[IO_TAC] & IO_TAC_RATE_MASK] -
				gb->counter.tima_count;

			if(tac_cycles < halt_cycles)
				halt_cycles = tac_cycles;
		}

		if((gb->hram_io[IO_LCDC] & LCDC_ENABLE))
		{
			int lcd_cycles;

			/* If LCD is in HBlank, calculate the number of cycles
			 * until the end of HBlank and the start of mode 2 or
			 * mode 1. */
			if((gb->hram_io[IO_STAT] & STAT_MODE) == IO_STAT_MODE_HBLANK)
			{
				lcd_cycles = LCD_MODE_2_CYCLES -
					     gb->counter.lcd_count;
			}
			else if((gb->hram_io[IO_STAT] & STAT_MODE) == IO_STAT_MODE_SEARCH_OAM)
			{
				lcd_cycles = LCD_MODE_3_CYCLES -
					gb->counter.lcd_count;
			}
			else if((gb->hram_io[IO_STAT] & STAT_MODE) == IO_STAT_MODE_SEARCH_TRANSFER)
			{
				lcd_cycles = LCD_MODE_0_CYCLES -
					gb->counter.lcd_count;
			}
			else
			{
				/* VBlank */
				lcd_cycles =
					LCD_LINE_CYCLES - gb->counter.lcd_count;
			}

			if(lcd_cycles < halt_cycles)
				halt_cycles = lcd_cycles;
		}

		/* Some halt cycles may already be very high, so make sure we
		 * don't underflow here. */
		if(halt_cycles <= 0)
			halt_cycles = 4;

		inst_cycles = (uint_fast16_t)halt_cycles;
		break;
	}

	case 0x77: /* LD (HL), A */
		__gb_write(gb, gb->cpu_reg.hl.reg, gb->cpu_reg.a);
		break;

	case 0x78: /* LD A, B */
		gb->cpu_reg.a = gb->cpu_reg.bc.bytes.b;
		break;

	case 0x79: /* LD A, C */
		gb->cpu_reg.a = gb->cpu_reg.bc.bytes.c;
		break;

	case 0x7A: /* LD A, D */
		gb->cpu_reg.a = gb->cpu_reg.de.bytes.d;
		break;

	case 0x7B: /* LD A, E */
		gb->cpu_reg.a = gb->cpu_reg.de.bytes.e;
		break;

	case 0x7C: /* LD A, H */
		gb->cpu_reg.a = gb->cpu_reg.hl.bytes.h;
		break;

	case 0x7D: /* LD A, L */
		gb->cpu_reg.a = gb->cpu_reg.hl.bytes.l;
		break;

	case 0x7E: /* LD A, (HL) */
		gb->cpu_reg.a = __gb_read(gb, gb->cpu_reg.hl.reg);
		break;

	case 0x7F: /* LD A, A */
		break;

	case 0x80: /* ADD A, B */
		PGB_INSTR_ADC_R8(gb->cpu_reg.bc.bytes.b, 0);
		break;

	case 0x81: /* ADD A, C */
		PGB_INSTR_ADC_R8(gb->cpu_reg.bc.bytes.c, 0);
		break;

	case 0x82: /* ADD A, D */
		PGB_INSTR_ADC_R8(gb->cpu_reg.de.bytes.d, 0);
		break;

	case 0x83: /* ADD A, E */
		PGB_INSTR_ADC_R8(gb->cpu_reg.de.bytes.e, 0);
		break;

	case 0x84: /* ADD A, H */
		PGB_INSTR_ADC_R8(gb->cpu_reg.hl.bytes.h, 0);
		break;

	case 0x85: /* ADD A, L */
		PGB_INSTR_ADC_R8(gb->cpu_reg.hl.bytes.l, 0);
		break;

	case 0x86: /* ADD A, (HL) */
		PGB_INSTR_ADC_R8(__gb_read(gb, gb->cpu_reg.hl.reg), 0);
		break;

	case 0x87: /* ADD A, A */
		PGB_INSTR_ADC_R8(gb->cpu_reg.a, 0);
		break;

	case 0x88: /* ADC A, B */
		PGB_INSTR_ADC_R8(gb->cpu_reg.bc.bytes.b, gb->cpu_reg.f_bits.c);
		break;

	case 0x89: /* ADC A, C */
		PGB_INSTR_ADC_R8(gb->cpu_reg.bc.bytes.c, gb->cpu_reg.f_bits.c);
		break;

	case 0x8A: /* ADC A, D */
		PGB_INSTR_ADC_R8(gb->cpu_reg.de.bytes.d, gb->cpu_reg.f_bits.c);
		break;

	case 0x8B: /* ADC A, E */
		PGB_INSTR_ADC_R8(gb->cpu_reg.de.bytes.e, gb->cpu_reg.f_bits.c);
		break;

	case 0x8C: /* ADC A, H */
		PGB_INSTR_ADC_R8(gb->cpu_reg.hl.bytes.h, gb->cpu_reg.f_bits.c);
		break;

	case 0x8D: /* ADC A, L */
		PGB_INSTR_ADC_R8(gb->cpu_reg.hl.bytes.l, gb->cpu_reg.f_bits.c);
		break;

	case 0x8E: /* ADC A, (HL) */
		PGB_INSTR_ADC_R8(__gb_read(gb, gb->cpu_reg.hl.reg), gb->cpu_reg.f_bits.c);
		break;

	case 0x8F: /* ADC A, A */
		PGB_INSTR_ADC_R8(gb->cpu_reg.a, gb->cpu_reg.f_bits.c);
		break;

	case 0x90: /* SUB B */
		PGB_INSTR_SBC_R8(gb->cpu_reg.bc.bytes.b, 0);
		break;

	case 0x91: /* SUB C */
		PGB_INSTR_SBC_R8(gb->cpu_reg.bc.bytes.c, 0);
		break;

	case 0x92: /* SUB D */
		PGB_INSTR_SBC_R8(gb->cpu_reg.de.bytes.d, 0);
		break;

	case 0x93: /* SUB E */
		PGB_INSTR_SBC_R8(gb->cpu_reg.de.bytes.e, 0);
		break;

	case 0x94: /* SUB H */
		PGB_INSTR_SBC_R8(gb->cpu_reg.hl.bytes.h, 0);
		break;

	case 0x95: /* SUB L */
		PGB_INSTR_SBC_R8(gb->cpu_reg.hl.bytes.l, 0);
		break;

	case 0x96: /* SUB (HL) */
		PGB_INSTR_SBC_R8(__gb_read(gb, gb->cpu_reg.hl.reg), 0);
		break;

	case 0x97: /* SUB A */
		gb->cpu_reg.a = 0;
		gb->cpu_reg.f_bits.z = 1;
		gb->cpu_reg.f_bits.n = 1;
		gb->cpu_reg.f_bits.h = 0;
		gb->cpu_reg.f_bits.c = 0;
		break;

	case 0x98: /* SBC A, B */
		PGB_INSTR_SBC_R8(gb->cpu_reg.bc.bytes.b, gb->cpu_reg.f_bits.c);
		break;

	case 0x99: /* SBC A, C */
		PGB_INSTR_SBC_R8(gb->cpu_reg.bc.bytes.c, gb->cpu_reg.f_bits.c);
		break;

	case 0x9A: /* SBC A, D */
		PGB_INSTR_SBC_R8(gb->cpu_reg.de.bytes.d, gb->cpu_reg.f_bits.c);
		break;

	case 0x9B: /* SBC A, E */
		PGB_INSTR_SBC_R8(gb->cpu_reg.de.bytes.e, gb->cpu_reg.f_bits.c);
		break;

	case 0x9C: /* SBC A, H */
		PGB_INSTR_SBC_R8(gb->cpu_reg.hl.bytes.h, gb->cpu_reg.f_bits.c);
		break;

	case 0x9D: /* SBC A, L */
		PGB_INSTR_SBC_R8(gb->cpu_reg.hl.bytes.l, gb->cpu_reg.f_bits.c);
		break;

	case 0x9E: /* SBC A, (HL) */
		PGB_INSTR_SBC_R8(__gb_read(gb, gb->cpu_reg.hl.reg), gb->cpu_reg.f_bits.c);
		break;

	case 0x9F: /* SBC A, A */
		gb->cpu_reg.a = gb->cpu_reg.f_bits.c ? 0xFF : 0x00;
		gb->cpu_reg.f_bits.z = !gb->cpu_reg.f_bits.c;
		gb->cpu_reg.f_bits.n = 1;
		gb->cpu_reg.f_bits.h = gb->cpu_reg.f_bits.c;
		break;

	case 0xA0: /* AND B */
		PGB_INSTR_AND_R8(gb->cpu_reg.bc.bytes.b);
		break;

	case 0xA1: /* AND C */
		PGB_INSTR_AND_R8(gb->cpu_reg.bc.bytes.c);
		break;

	case 0xA2: /* AND D */
		PGB_INSTR_AND_R8(gb->cpu_reg.de.bytes.d);
		break;

	case 0xA3: /* AND E */
		PGB_INSTR_AND_R8(gb->cpu_reg.de.bytes.e);
		break;

	case 0xA4: /* AND H */
		PGB_INSTR_AND_R8(gb->cpu_reg.hl.bytes.h);
		break;

	case 0xA5: /* AND L */
		PGB_INSTR_AND_R8(gb->cpu_reg.hl.bytes.l);
		break;

	case 0xA6: /* AND (HL) */
		PGB_INSTR_AND_R8(__gb_read(gb, gb->cpu_reg.hl.reg));
		break;

	case 0xA7: /* AND A */
		PGB_INSTR_AND_R8(gb->cpu_reg.a);
		break;

	case 0xA8: /* XOR B */
		PGB_INSTR_XOR_R8(gb->cpu_reg.bc.bytes.b);
		break;

	case 0xA9: /* XOR C */
		PGB_INSTR_XOR_R8(gb->cpu_reg.bc.bytes.c);
		break;

	case 0xAA: /* XOR D */
		PGB_INSTR_XOR_R8(gb->cpu_reg.de.bytes.d);
		break;

	case 0xAB: /* XOR E */
		PGB_INSTR_XOR_R8(gb->cpu_reg.de.bytes.e);
		break;

	case 0xAC: /* XOR H */
		PGB_INSTR_XOR_R8(gb->cpu_reg.hl.bytes.h);
		break;

	case 0xAD: /* XOR L */
		PGB_INSTR_XOR_R8(gb->cpu_reg.hl.bytes.l);
		break;

	case 0xAE: /* XOR (HL) */
		PGB_INSTR_XOR_R8(__gb_read(gb, gb->cpu_reg.hl.reg));
		break;

	case 0xAF: /* XOR A */
		PGB_INSTR_XOR_R8(gb->cpu_reg.a);
		break;

	case 0xB0: /* OR B */
		PGB_INSTR_OR_R8(gb->cpu_reg.bc.bytes.b);
		break;

	case 0xB1: /* OR C */
		PGB_INSTR_OR_R8(gb->cpu_reg.bc.bytes.c);
		break;

	case 0xB2: /* OR D */
		PGB_INSTR_OR_R8(gb->cpu_reg.de.bytes.d);
		break;

	case 0xB3: /* OR E */
		PGB_INSTR_OR_R8(gb->cpu_reg.de.bytes.e);
		break;

	case 0xB4: /* OR H */
		PGB_INSTR_OR_R8(gb->cpu_reg.hl.bytes.h);
		break;

	case 0xB5: /* OR L */
		PGB_INSTR_OR_R8(gb->cpu_reg.hl.bytes.l);
		break;

	case 0xB6: /* OR (HL) */
		PGB_INSTR_OR_R8(__gb_read(gb, gb->cpu_reg.hl.reg));
		break;

	case 0xB7: /* OR A */
		PGB_INSTR_OR_R8(gb->cpu_reg.a);
		break;

	case 0xB8: /* CP B */
		PGB_INSTR_CP_R8(gb->cpu_reg.bc.bytes.b);
		break;

	case 0xB9: /* CP C */
		PGB_INSTR_CP_R8(gb->cpu_reg.bc.bytes.c);
		break;

	case 0xBA: /* CP D */
		PGB_INSTR_CP_R8(gb->cpu_reg.de.bytes.d);
		break;

	case 0xBB: /* CP E */
		PGB_INSTR_CP_R8(gb->cpu_reg.de.bytes.e);
		break;

	case 0xBC: /* CP H */
		PGB_INSTR_CP_R8(gb->cpu_reg.hl.bytes.h);
		break;

	case 0xBD: /* CP L */
		PGB_INSTR_CP_R8(gb->cpu_reg.hl.bytes.l);
		break;

	case 0xBE: /* CP (HL) */
		PGB_INSTR_CP_R8(__gb_read(gb, gb->cpu_reg.hl.reg));
		break;

	case 0xBF: /* CP A */
		gb->cpu_reg.f_bits.z = 1;
		gb->cpu_reg.f_bits.n = 1;
		gb->cpu_reg.f_bits.h = 0;
		gb->cpu_reg.f_bits.c = 0;
		break;

	case 0xC0: /* RET NZ */
		if(!gb->cpu_reg.f_bits.z)
		{
			gb->cpu_reg.pc.bytes.c = __gb_read(gb, gb->cpu_reg.sp.reg++);
			gb->cpu_reg.pc.bytes.p = __gb_read(gb, gb->cpu_reg.sp.reg++);
			inst_cycles += 12;
		}

		break;

	case 0xC1: /* POP BC */
		gb->cpu_reg.bc.bytes.c = __gb_read(gb, gb->cpu_reg.sp.reg++);
		gb->cpu_reg.bc.bytes.b = __gb_read(gb, gb->cpu_reg.sp.reg++);
		break;

	case 0xC2: /* JP NZ, imm */
		if(!gb->cpu_reg.f_bits.z)
		{
			uint8_t p, c;
			c = __gb_read(gb, gb->cpu_reg.pc.reg++);
			p = __gb_read(gb, gb->cpu_reg.pc.reg);
			gb->cpu_reg.pc.bytes.c = c;
			gb->cpu_reg.pc.bytes.p = p;
			inst_cycles += 4;
		}
		else
			gb->cpu_reg.pc.reg += 2;

		break;

	case 0xC3: /* JP imm */
	{
		uint8_t p, c;
		c = __gb_read(gb, gb->cpu_reg.pc.reg++);
		p = __gb_read(gb, gb->cpu_reg.pc.reg);
		gb->cpu_reg.pc.bytes.c = c;
		gb->cpu_reg.pc.bytes.p = p;
		break;
	}

	case 0xC4: /* CALL NZ imm */
		if(!gb->cpu_reg.f_bits.z)
		{
			uint8_t p, c;
			c = __gb_read(gb, gb->cpu_reg.pc.reg++);
			p = __gb_read(gb, gb->cpu_reg.pc.reg++);
			__gb_write(gb, --gb->cpu_reg.sp.reg, gb->cpu_reg.pc.bytes.p);
			__gb_write(gb, --gb->cpu_reg.sp.reg, gb->cpu_reg.pc.bytes.c);
			gb->cpu_reg.pc.bytes.c = c;
			gb->cpu_reg.pc.bytes.p = p;
			inst_cycles += 12;
		}
		else
			gb->cpu_reg.pc.reg += 2;

		break;

	case 0xC5: /* PUSH BC */
		__gb_write(gb, --gb->cpu_reg.sp.reg, gb->cpu_reg.bc.bytes.b);
		__gb_write(gb, --gb->cpu_reg.sp.reg, gb->cpu_reg.bc.bytes.c);
		break;

	case 0xC6: /* ADD A, imm */
	{
		uint8_t val = __gb_read(gb, gb->cpu_reg.pc.reg++);
		PGB_INSTR_ADC_R8(val, 0);
		break;
	}

	case 0xC7: /* RST 0x0000 */
		__gb_write(gb, --gb->cpu_reg.sp.reg, gb->cpu_reg.pc.bytes.p);
		__gb_write(gb, --gb->cpu_reg.sp.reg, gb->cpu_reg.pc.bytes.c);
		gb->cpu_reg.pc.reg = 0x0000;
		break;

	case 0xC8: /* RET Z */
		if(gb->cpu_reg.f_bits.z)
		{
			gb->cpu_reg.pc.bytes.c = __gb_read(gb, gb->cpu_reg.sp.reg++);
			gb->cpu_reg.pc.bytes.p = __gb_read(gb, gb->cpu_reg.sp.reg++);
			inst_cycles += 12;
		}
		break;

	case 0xC9: /* RET */
	{
		gb->cpu_reg.pc.bytes.c = __gb_read(gb, gb->cpu_reg.sp.reg++);
		gb->cpu_reg.pc.bytes.p = __gb_read(gb, gb->cpu_reg.sp.reg++);
		break;
	}

	case 0xCA: /* JP Z, imm */
		if(gb->cpu_reg.f_bits.z)
		{
			uint8_t p, c;
			c = __gb_read(gb, gb->cpu_reg.pc.reg++);
			p = __gb_read(gb, gb->cpu_reg.pc.reg);
			gb->cpu_reg.pc.bytes.c = c;
			gb->cpu_reg.pc.bytes.p = p;
			inst_cycles += 4;
		}
		else
			gb->cpu_reg.pc.reg += 2;

		break;

	case 0xCB: /* CB INST */
		inst_cycles = __gb_execute_cb(gb);
		break;

	case 0xCC: /* CALL Z, imm */
		if(gb->cpu_reg.f_bits.z)
		{
			uint8_t p, c;
			c = __gb_read(gb, gb->cpu_reg.pc.reg++);
			p = __gb_read(gb, gb->cpu_reg.pc.reg++);
			__gb_write(gb, --gb->cpu_reg.sp.reg, gb->cpu_reg.pc.bytes.p);
			__gb_write(gb, --gb->cpu_reg.sp.reg, gb->cpu_reg.pc.bytes.c);
			gb->cpu_reg.pc.bytes.c = c;
			gb->cpu_reg.pc.bytes.p = p;
			inst_cycles += 12;
		}
		else
			gb->cpu_reg.pc.reg += 2;

		break;

	case 0xCD: /* CALL imm */
	{
		uint8_t p, c;
		c = __gb_read(gb, gb->cpu_reg.pc.reg++);
		p = __gb_read(gb, gb->cpu_reg.pc.reg++);
		__gb_write(gb, --gb->cpu_reg.sp.reg, gb->cpu_reg.pc.bytes.p);
		__gb_write(gb, --gb->cpu_reg.sp.reg, gb->cpu_reg.pc.bytes.c);
		gb->cpu_reg.pc.bytes.c = c;
		gb->cpu_reg.pc.bytes.p = p;
	}
	break;

	case 0xCE: /* ADC A, imm */
	{
		uint8_t val = __gb_read(gb, gb->cpu_reg.pc.reg++);
		PGB_INSTR_ADC_R8(val, gb->cpu_reg.f_bits.c);
		break;
	}

	case 0xCF: /* RST 0x0008 */
		__gb_write(gb, --gb->cpu_reg.sp.reg, gb->cpu_reg.pc.bytes.p);
		__gb_write(gb, --gb->cpu_reg.sp.reg, gb->cpu_reg.pc.bytes.c);
		gb->cpu_reg.pc.reg = 0x0008;
		break;

	case 0xD0: /* RET NC */
		if(!gb->cpu_reg.f_bits.c)
		{
			gb->cpu_reg.pc.bytes.c = __gb_read(gb, gb->cpu_reg.sp.reg++);
			gb->cpu_reg.pc.bytes.p = __gb_read(gb, gb->cpu_reg.sp.reg++);
			inst_cycles += 12;
		}

		break;

	case 0xD1: /* POP DE */
		gb->cpu_reg.de.bytes.e = __gb_read(gb, gb->cpu_reg.sp.reg++);
		gb->cpu_reg.de.bytes.d = __gb_read(gb, gb->cpu_reg.sp.reg++);
		break;

	case 0xD2: /* JP NC, imm */
		if(!gb->cpu_reg.f_bits.c)
		{
			uint8_t p, c;
			c = __gb_read(gb, gb->cpu_reg.pc.reg++);
			p = __gb_read(gb, gb->cpu_reg.pc.reg);
			gb->cpu_reg.pc.bytes.c = c;
			gb->cpu_reg.pc.bytes.p = p;
			inst_cycles += 4;
		}
		else
			gb->cpu_reg.pc.reg += 2;

		break;

	case 0xD4: /* CALL NC, imm */
		if(!gb->cpu_reg.f_bits.c)
		{
			uint8_t p, c;
			c = __gb_read(gb, gb->cpu_reg.pc.reg++);
			p = __gb_read(gb, gb->cpu_reg.pc.reg++);
			__gb_write(gb, --gb->cpu_reg.sp.reg, gb->cpu_reg.pc.bytes.p);
			__gb_write(gb, --gb->cpu_reg.sp.reg, gb->cpu_reg.pc.bytes.c);
			gb->cpu_reg.pc.bytes.c = c;
			gb->cpu_reg.pc.bytes.p = p;
			inst_cycles += 12;
		}
		else
			gb->cpu_reg.pc.reg += 2;

		break;

	case 0xD5: /* PUSH DE */
		__gb_write(gb, --gb->cpu_reg.sp.reg, gb->cpu_reg.de.bytes.d);
		__gb_write(gb, --gb->cpu_reg.sp.reg, gb->cpu_reg.de.bytes.e);
		break;

	case 0xD6: /* SUB imm */
	{
		uint8_t val = __gb_read(gb, gb->cpu_reg.pc.reg++);
		uint16_t temp = gb->cpu_reg.a - val;
		gb->cpu_reg.f_bits.z = ((temp & 0xFF) == 0x00);
		gb->cpu_reg.f_bits.n = 1;
		gb->cpu_reg.f_bits.h =
			(gb->cpu_reg.a ^ val ^ temp) & 0x10 ? 1 : 0;
		gb->cpu_reg.f_bits.c = (temp & 0xFF00) ? 1 : 0;
		gb->cpu_reg.a = (temp & 0xFF);
		break;
	}

	case 0xD7: /* RST 0x0010 */
		__gb_write(gb, --gb->cpu_reg.sp.reg, gb->cpu_reg.pc.bytes.p);
		__gb_write(gb, --gb->cpu_reg.sp.reg, gb->cpu_reg.pc.bytes.c);
		gb->cpu_reg.pc.reg = 0x0010;
		break;

	case 0xD8: /* RET C */
		if(gb->cpu_reg.f_bits.c)
		{
			gb->cpu_reg.pc.bytes.c = __gb_read(gb, gb->cpu_reg.sp.reg++);
			gb->cpu_reg.pc.bytes.p = __gb_read(gb, gb->cpu_reg.sp.reg++);
			inst_cycles += 12;
		}

		break;

	case 0xD9: /* RETI */
	{
		gb->cpu_reg.pc.bytes.c = __gb_read(gb, gb->cpu_reg.sp.reg++);
		gb->cpu_reg.pc.bytes.p = __gb_read(gb, gb->cpu_reg.sp.reg++);
		gb->gb_ime = 1;
	}
	break;

	case 0xDA: /* JP C, imm */
		if(gb->cpu_reg.f_bits.c)
		{
			uint8_t p, c;
			c = __gb_read(gb, gb->cpu_reg.pc.reg++);
			p = __gb_read(gb, gb->cpu_reg.pc.reg);
			gb->cpu_reg.pc.bytes.c = c;
			gb->cpu_reg.pc.bytes.p = p;
			inst_cycles += 4;
		}
		else
			gb->cpu_reg.pc.reg += 2;

		break;

	case 0xDC: /* CALL C, imm */
		if(gb->cpu_reg.f_bits.c)
		{
			uint8_t p, c;
			c = __gb_read(gb, gb->cpu_reg.pc.reg++);
			p = __gb_read(gb, gb->cpu_reg.pc.reg++);
			__gb_write(gb, --gb->cpu_reg.sp.reg, gb->cpu_reg.pc.bytes.p);
			__gb_write(gb, --gb->cpu_reg.sp.reg, gb->cpu_reg.pc.bytes.c);
			gb->cpu_reg.pc.bytes.c = c;
			gb->cpu_reg.pc.bytes.p = p;
			inst_cycles += 12;
		}
		else
			gb->cpu_reg.pc.reg += 2;

		break;

	case 0xDE: /* SBC A, imm */
	{
		uint8_t val = __gb_read(gb, gb->cpu_reg.pc.reg++);
		PGB_INSTR_SBC_R8(val, gb->cpu_reg.f_bits.c);
		break;
	}

	case 0xDF: /* RST 0x0018 */
		__gb_write(gb, --gb->cpu_reg.sp.reg, gb->cpu_reg.pc.bytes.p);
		__gb_write(gb, --gb->cpu_reg.sp.reg, gb->cpu_reg.pc.bytes.c);
		gb->cpu_reg.pc.reg = 0x0018;
		break;

	case 0xE0: /* LD (0xFF00+imm), A */
	{
		uint8_t temp_8 = __gb_read(gb, gb->cpu_reg.pc.reg++);
		__gb_tick(gb, 4);
		__gb_write(gb, 0xFF00 | temp_8, gb->cpu_reg.a);
		break;
	}

	case 0xE1: /* POP HL */
		gb->cpu_reg.hl.bytes.l = __gb_read(gb, gb->cpu_reg.sp.reg++);
		gb->cpu_reg.hl.bytes.h = __gb_read(gb, gb->cpu_reg.sp.reg++);
		break;

	case 0xE2: /* LD (C), A */
		__gb_write(gb, 0xFF00 | gb->cpu_reg.bc.bytes.c, gb->cpu_reg.a);
		break;

	case 0xE5: /* PUSH HL */
		__gb_write(gb, --gb->cpu_reg.sp.reg, gb->cpu_reg.hl.bytes.h);
		__gb_write(gb, --gb->cpu_reg.sp.reg, gb->cpu_reg.hl.bytes.l);
		break;

	case 0xE6: /* AND imm */
		/* TODO: Optimisation? */
		gb->cpu_reg.a = gb->cpu_reg.a & __gb_read(gb, gb->cpu_reg.pc.reg++);
		gb->cpu_reg.f_bits.z = (gb->cpu_reg.a == 0x00);
		gb->cpu_reg.f_bits.n = 0;
		gb->cpu_reg.f_bits.h = 1;
		gb->cpu_reg.f_bits.c = 0;
		break;

	case 0xE7: /* RST 0x0020 */
		__gb_write(gb, --gb->cpu_reg.sp.reg, gb->cpu_reg.pc.bytes.p);
		__gb_write(gb, --gb->cpu_reg.sp.reg, gb->cpu_reg.pc.bytes.c);
		gb->cpu_reg.pc.reg = 0x0020;
		break;

	case 0xE8: /* ADD SP, imm */
	{
		int8_t offset = (int8_t) __gb_read(gb, gb->cpu_reg.pc.reg++);
		gb->cpu_reg.f_bits.z = 0;
		gb->cpu_reg.f_bits.n = 0;
		gb->cpu_reg.f_bits.h = ((gb->cpu_reg.sp.reg & 0xF) + (offset & 0xF) > 0xF) ? 1 : 0;
		gb->cpu_reg.f_bits.c = ((gb->cpu_reg.sp.reg & 0xFF) + (offset & 0xFF) > 0xFF);
		gb->cpu_reg.sp.reg += offset;
		break;
	}

	case 0xE9: /* JP (HL) */
		gb->cpu_reg.pc.reg = gb->cpu_reg.hl.reg;
		break;

	case 0xEA: /* LD (imm), A */
	{
		uint8_t h, l;
		uint16_t addr;
		l = __gb_read(gb, gb->cpu_reg.pc.reg++);
		h = __gb_read(gb, gb->cpu_reg.pc.reg++);
		addr = PEANUT_GB_U8_TO_U16(h, l);
		__gb_tick(gb, 8);
		__gb_write(gb, addr, gb->cpu_reg.a);
		break;
	}

	case 0xEE: /* XOR imm */
		PGB_INSTR_XOR_R8(__gb_read(gb, gb->cpu_reg.pc.reg++));
		break;

	case 0xEF: /* RST 0x0028 */
		__gb_write(gb, --gb->cpu_reg.sp.reg, gb->cpu_reg.pc.bytes.p);
		__gb_write(gb, --gb->cpu_reg.sp.reg, gb->cpu_reg.pc.bytes.c);
		gb->cpu_reg.pc.reg = 0x0028;
		break;

	case 0xF0: /* LD A, (0xFF00+imm) */
	{
		uint16_t temp_16 = 0xFF00 | __gb_read(gb, gb->cpu_reg.pc.reg++);
		__gb_tick(gb, 4);
		gb->cpu_reg.a = __gb_read(gb, temp_16);
		break;
	}

	case 0xF1: /* POP AF */
	{
		uint8_t temp_8 = __gb_read(gb, gb->cpu_reg.sp.reg++);
		gb->cpu_reg.f_bits.z = (temp_8 >> 7) & 1;
		gb->cpu_reg.f_bits.n = (temp_8 >> 6) & 1;
		gb->cpu_reg.f_bits.h = (temp_8 >> 5) & 1;
		gb->cpu_reg.f_bits.c = (temp_8 >> 4) & 1;
		gb->cpu_reg.a = __gb_read(gb, gb->cpu_reg.sp.reg++);
		break;
	}

	case 0xF2: /* LD A, (C) */
		gb->cpu_reg.a = __gb_read(gb, 0xFF00 | gb->cpu_reg.bc.bytes.c);
		break;

	case 0xF3: /* DI */
		gb->gb_ime = 0;
		break;

	case 0xF5: /* PUSH AF */
		__gb_write(gb, --gb->cpu_reg.sp.reg, gb->cpu_reg.a);
		__gb_write(gb, --gb->cpu_reg.sp.reg,
			   gb->cpu_reg.f_bits.z << 7 | gb->cpu_reg.f_bits.n << 6 |
			   gb->cpu_reg.f_bits.h << 5 | gb->cpu_reg.f_bits.c << 4);
		break;

	case 0xF6: /* OR imm */
		PGB_INSTR_OR_R8(__gb_read(gb, gb->cpu_reg.pc.reg++));
		break;

	case 0xF7: /* PUSH AF */
		__gb_write(gb, --gb->cpu_reg.sp.reg, gb->cpu_reg.pc.bytes.p);
		__gb_write(gb, --gb->cpu_reg.sp.reg, gb->cpu_reg.pc.bytes.c);
		gb->cpu_reg.pc.reg = 0x0030;
		break;

	case 0xF8: /* LD HL, SP+/-imm */
	{
		/* Taken from SameBoy, which is released under MIT Licence. */
		int8_t offset = (int8_t) __gb_read(gb, gb->cpu_reg.pc.reg++);
		gb->cpu_reg.hl.reg = gb->cpu_reg.sp.reg + offset;
		gb->cpu_reg.f_bits.z = 0;
		gb->cpu_reg.f_bits.n = 0;
		gb->cpu_reg.f_bits.h = ((gb->cpu_reg.sp.reg & 0xF) + (offset & 0xF) > 0xF) ? 1 : 0;
		gb->cpu_reg.f_bits.c = ((gb->cpu_reg.sp.reg & 0xFF) + (offset & 0xFF) > 0xFF) ? 1 :
				       0;
		break;
	}

	case 0xF9: /* LD SP, HL */
		gb->cpu_reg.sp.reg = gb->cpu_reg.hl.reg;
		break;

	case 0xFA: /* LD A, (imm) */
	{
		uint8_t h, l;
		uint16_t addr;
		l = __gb_read(gb, gb->cpu_reg.pc.reg++);
		h = __gb_read(gb, gb->cpu_reg.pc.reg++);
		addr = PEANUT_GB_U8_TO_U16(h, l);
		__gb_tick(gb, 8);
		gb->cpu_reg.a = __gb_read(gb, addr);
		break;
	}

	case 0xFB: /* EI */
		gb->gb_ime = 1;
		break;

	case 0xFE: /* CP imm */
	{
		uint8_t val = __gb_read(gb, gb->cpu_reg.pc.reg++);
		PGB_INSTR_CP_R8(val);
		break;
	}

	case 0xFF: /* RST 0x0038 */
		__gb_write(gb, --gb->cpu_reg.sp.reg, gb->cpu_reg.pc.bytes.p);
		__gb_write(gb, --gb->cpu_reg.sp.reg, gb->cpu_reg.pc.bytes.c);
		gb->cpu_reg.pc.reg = 0x0038;
		break;

	default:
		/* Return address where invlid opcode that was read. */
		(gb->gb_error)(gb, GB_INVALID_OPCODE, gb->cpu_reg.pc.reg - 1);
		PGB_UNREACHABLE();
	}

<<<<<<< HEAD
	do {
		__gb_tick(gb, inst_cycles);
		/* If halted, loop until an interrupt occurs. */
=======
	do
	{
		/* DIV register timing */
		gb->counter.div_count += inst_cycles;
		while(gb->counter.div_count >= DIV_CYCLES)
		{
			gb->hram_io[IO_DIV]++;
			gb->counter.div_count -= DIV_CYCLES;
		}

		/* Check serial transmission. */
		if(gb->hram_io[IO_SC] & SERIAL_SC_TX_START)
		{
			/* If new transfer, call TX function. */
			if(gb->counter.serial_count == 0 &&
				gb->gb_serial_tx != NULL)
				(gb->gb_serial_tx)(gb, gb->hram_io[IO_SB]);

			gb->counter.serial_count += inst_cycles;

			/* If it's time to receive byte, call RX function. */
			if(gb->counter.serial_count >= SERIAL_CYCLES)
			{
				/* If RX can be done, do it. */
				/* If RX failed, do not change SB if using external
				 * clock, or set to 0xFF if using internal clock. */
				uint8_t rx;

				if(gb->gb_serial_rx != NULL &&
					(gb->gb_serial_rx(gb, &rx) ==
						GB_SERIAL_RX_SUCCESS))
				{
					gb->hram_io[IO_SB] = rx;

					/* Inform game of serial TX/RX completion. */
					gb->hram_io[IO_SC] &= 0x01;
					gb->hram_io[IO_IF] |= SERIAL_INTR;
				}
				else if(gb->hram_io[IO_SC] & SERIAL_SC_CLOCK_SRC)
				{
					/* If using internal clock, and console is not
					 * attached to any external peripheral, shifted
					 * bits are replaced with logic 1. */
					gb->hram_io[IO_SB] = 0xFF;

					/* Inform game of serial TX/RX completion. */
					gb->hram_io[IO_SC] &= 0x01;
					gb->hram_io[IO_IF] |= SERIAL_INTR;
				}
				else
				{
					/* If using external clock, and console is not
					 * attached to any external peripheral, bits are
					 * not shifted, so SB is not modified. */
				}

				gb->counter.serial_count = 0;
			}
		}

		/* TIMA register timing */
		/* TODO: Change tac_enable to struct of TAC timer control bits. */
		if(gb->hram_io[IO_TAC] & IO_TAC_ENABLE_MASK)
		{
			gb->counter.tima_count += inst_cycles;

			while(gb->counter.tima_count >=
				TAC_CYCLES[gb->hram_io[IO_TAC] & IO_TAC_RATE_MASK])
			{
				gb->counter.tima_count -=
					TAC_CYCLES[gb->hram_io[IO_TAC] & IO_TAC_RATE_MASK];

				if(++gb->hram_io[IO_TIMA] == 0)
				{
					gb->hram_io[IO_IF] |= TIMER_INTR;
					/* On overflow, set TMA to TIMA. */
					gb->hram_io[IO_TIMA] = gb->hram_io[IO_TMA];
				}
			}
		}

		/* If LCD is off, don't update LCD state or increase the LCD
		 * ticks. */
		if(!(gb->hram_io[IO_LCDC] & LCDC_ENABLE))
			continue;

		/* LCD Timing */
		gb->counter.lcd_count += inst_cycles;

		/* New Scanline */
		if(gb->counter.lcd_count >= LCD_LINE_CYCLES)
		{
			gb->counter.lcd_count -= LCD_LINE_CYCLES;

			/* Next line */
			gb->hram_io[IO_LY] = (gb->hram_io[IO_LY] + 1) % LCD_VERT_LINES;

			/* LYC Update */
			if(gb->hram_io[IO_LY] == gb->hram_io[IO_LYC])
			{
				gb->hram_io[IO_STAT] |= STAT_LYC_COINC;

				if(gb->hram_io[IO_STAT] & STAT_LYC_INTR)
					gb->hram_io[IO_IF] |= LCDC_INTR;
			}
			else
				gb->hram_io[IO_STAT] &= 0xFB;

			/* VBLANK Start */
			if(gb->hram_io[IO_LY] == LCD_HEIGHT)
			{
				gb->hram_io[IO_STAT] =
					(gb->hram_io[IO_STAT] & ~STAT_MODE) | IO_STAT_MODE_VBLANK;
				gb->gb_frame = 1;
				gb->hram_io[IO_IF] |= VBLANK_INTR;
				gb->lcd_blank = 0;

				if(gb->hram_io[IO_STAT] & STAT_MODE_1_INTR)
					gb->hram_io[IO_IF] |= LCDC_INTR;

#if ENABLE_LCD
				/* If frame skip is activated, check if we need to draw
				 * the frame or skip it. */
				if(gb->direct.frame_skip)
				{
					gb->display.frame_skip_count =
						!gb->display.frame_skip_count;
				}

				/* If interlaced is activated, change which lines get
				 * updated. Also, only update lines on frames that are
				 * actually drawn when frame skip is enabled. */
				if(gb->direct.interlace &&
						(!gb->direct.frame_skip ||
						 gb->display.frame_skip_count))
				{
					gb->display.interlace_count =
						!gb->display.interlace_count;
				}
#endif
			}
			/* Normal Line */
			else if(gb->hram_io[IO_LY] < LCD_HEIGHT)
			{
				if(gb->hram_io[IO_LY] == 0)
				{
					/* Clear Screen */
					gb->display.WY = gb->hram_io[IO_WY];
					gb->display.window_clear = 0;
				}

				gb->hram_io[IO_STAT] =
					(gb->hram_io[IO_STAT] & ~STAT_MODE) | IO_STAT_MODE_HBLANK;

				if(gb->hram_io[IO_STAT] & STAT_MODE_0_INTR)
					gb->hram_io[IO_IF] |= LCDC_INTR;

				/* If halted immediately jump to next LCD mode. */
				if(gb->counter.lcd_count < LCD_MODE_2_CYCLES)
					inst_cycles = LCD_MODE_2_CYCLES - gb->counter.lcd_count;
			}
		}
		/* OAM access */
		else if((gb->hram_io[IO_STAT] & STAT_MODE) == IO_STAT_MODE_HBLANK &&
				gb->counter.lcd_count >= LCD_MODE_2_CYCLES)
		{
			gb->hram_io[IO_STAT] =
				(gb->hram_io[IO_STAT] & ~STAT_MODE) | IO_STAT_MODE_SEARCH_OAM;

			if(gb->hram_io[IO_STAT] & STAT_MODE_2_INTR)
				gb->hram_io[IO_IF] |= LCDC_INTR;

			/* If halted immediately jump to next LCD mode. */
			if (gb->counter.lcd_count < LCD_MODE_3_CYCLES)
				inst_cycles = LCD_MODE_3_CYCLES - gb->counter.lcd_count;
		}
		/* Update LCD */
		else if((gb->hram_io[IO_STAT] & STAT_MODE) == IO_STAT_MODE_SEARCH_OAM &&
				gb->counter.lcd_count >= LCD_MODE_3_CYCLES)
		{
			gb->hram_io[IO_STAT] =
				(gb->hram_io[IO_STAT] & ~STAT_MODE) | IO_STAT_MODE_SEARCH_TRANSFER;
#if ENABLE_LCD
			if(!gb->lcd_blank)
				__gb_draw_line(gb);
#endif
			/* If halted immediately jump to next LCD mode. */
			if (gb->counter.lcd_count < LCD_MODE_0_CYCLES)
				inst_cycles = LCD_MODE_0_CYCLES - gb->counter.lcd_count;
		}
>>>>>>> d5c8230e
	} while(gb->gb_halt && (gb->hram_io[IO_IF] & gb->hram_io[IO_IE]) == 0);

}

void gb_run_frame(struct gb_s *gb)
{
	gb->gb_frame = 0;

	while(!gb->gb_frame)
		__gb_step_cpu(gb);
}

/**
 * Gets the size of the save file required for the ROM.
 */
uint_fast32_t gb_get_save_size(struct gb_s *gb)
{
	const uint_fast16_t ram_size_location = 0x0149;
	const uint_fast32_t ram_sizes[] =
	{
		0x00, 0x800, 0x2000, 0x8000, 0x20000
	};
	uint8_t ram_size = gb->gb_rom_read(gb, ram_size_location);
	return ram_sizes[ram_size];
}

void gb_init_serial(struct gb_s *gb,
		    void (*gb_serial_tx)(struct gb_s*, const uint8_t),
		    enum gb_serial_rx_ret_e (*gb_serial_rx)(struct gb_s*,
			    uint8_t*))
{
	gb->gb_serial_tx = gb_serial_tx;
	gb->gb_serial_rx = gb_serial_rx;
}

uint8_t gb_colour_hash(struct gb_s *gb)
{
#define ROM_TITLE_START_ADDR	0x0134
#define ROM_TITLE_END_ADDR	0x0143

	uint8_t x = 0;

	for(uint16_t i = ROM_TITLE_START_ADDR; i <= ROM_TITLE_END_ADDR; i++)
		x += gb->gb_rom_read(gb, i);

	return x;
}

/**
 * Resets the context, and initialises startup values for a DMG console.
 */
void gb_reset(struct gb_s *gb)
{
	gb->gb_halt = 0;
	gb->gb_ime = 1;

	/* Initialise MBC values. */
	gb->selected_rom_bank = 1;
	gb->cart_ram_bank = 0;
	gb->enable_cart_ram = 0;
	gb->cart_mode_select = 0;

	/* Use values as though the boot ROM was already executed. */
	if(gb->gb_bootrom_read == NULL)
	{
		uint8_t hdr_chk;
		hdr_chk = gb->gb_rom_read(gb, ROM_HEADER_CHECKSUM_LOC) != 0;

		gb->cpu_reg.a = 0x01;
		gb->cpu_reg.f_bits.z = 1;
		gb->cpu_reg.f_bits.n = 0;
		gb->cpu_reg.f_bits.h = hdr_chk;
		gb->cpu_reg.f_bits.c = hdr_chk;
		gb->cpu_reg.bc.reg = 0x0013;
		gb->cpu_reg.de.reg = 0x00D8;
		gb->cpu_reg.hl.reg = 0x014D;
		gb->cpu_reg.sp.reg = 0xFFFE;
		gb->cpu_reg.pc.reg = 0x0100;

		gb->hram_io[IO_DIV ] = 0xAB;
		gb->hram_io[IO_LCDC] = 0x91;
		gb->hram_io[IO_STAT] = 0x85;
		gb->hram_io[IO_BANK] = 0x01;

		memset(gb->vram, 0x00, VRAM_SIZE);
	}
	else
	{
		/* Set value as though the console was just switched on.
		 * CPU registers are uninitialised. */
		gb->cpu_reg.pc.reg = 0x0000;
		gb->hram_io[IO_DIV ] = 0x00;
		gb->hram_io[IO_LCDC] = 0x00;
		gb->hram_io[IO_STAT] = 0x84;
		gb->hram_io[IO_BANK] = 0x00;
	}

	gb->counter.lcd_count = 0;
	gb->counter.div_count = 0;
	gb->counter.tima_count = 0;
	gb->counter.serial_count = 0;

	gb->direct.joypad = 0xFF;
	gb->hram_io[IO_JOYP] = 0xCF;
	gb->hram_io[IO_SB  ] = 0x00;
	gb->hram_io[IO_SC  ] = 0x7E;
	/* DIV */
	gb->hram_io[IO_TIMA] = 0x00;
	gb->hram_io[IO_TMA ] = 0x00;
	gb->hram_io[IO_TAC ] = 0xF8;
	gb->hram_io[IO_IF  ] = 0xE1;

	/* LCDC */
	/* STAT */
	gb->hram_io[IO_SCY ] = 0x00;
	gb->hram_io[IO_SCX ] = 0x00;
	gb->hram_io[IO_LY  ] = 0x00;
	gb->hram_io[IO_LYC ] = 0x00;
	__gb_write(gb, 0xFF47, 0xFC); // BGP
	__gb_write(gb, 0xFF48, 0xFF); // OBJP0
	__gb_write(gb, 0xFF49, 0xFF); // OBJP1
	gb->hram_io[IO_WY] = 0x00;
	gb->hram_io[IO_WX] = 0x00;
	gb->hram_io[IO_IE] = 0x00;
	gb->hram_io[IO_IF] = 0xE1;
}

enum gb_init_error_e gb_init(struct gb_s *gb,
			     uint8_t (*gb_rom_read)(struct gb_s*, const uint_fast32_t),
			     uint8_t (*gb_cart_ram_read)(struct gb_s*, const uint_fast32_t),
			     void (*gb_cart_ram_write)(struct gb_s*, const uint_fast32_t, const uint8_t),
			     void (*gb_error)(struct gb_s*, const enum gb_error_e, const uint16_t),
			     void *priv)
{
	const uint16_t mbc_location = 0x0147;
	const uint16_t bank_count_location = 0x0148;
	const uint16_t ram_size_location = 0x0149;
	/**
	 * Table for cartridge type (MBC). -1 if invalid.
	 * TODO: MMM01 is untested.
	 * TODO: MBC6 is untested.
	 * TODO: MBC7 is unsupported.
	 * TODO: POCKET CAMERA is unsupported.
	 * TODO: BANDAI TAMA5 is unsupported.
	 * TODO: HuC3 is unsupported.
	 * TODO: HuC1 is unsupported.
	 **/
	const int8_t cart_mbc[] =
	{
		0, 1, 1, 1, -1, 2, 2, -1, 0, 0, -1, 0, 0, 0, -1, 3,
		3, 3, 3, 3, -1, -1, -1, -1, -1, 5, 5, 5, 5, 5, 5, -1
	};
	const uint8_t cart_ram[] =
	{
		0, 0, 1, 1, 0, 0, 0, 0, 1, 1, 0, 0, 0, 0, 0, 0,
		1, 0, 1, 1, 0, 0, 0, 0, 0, 0, 1, 1, 0, 0, 0, 0
	};
	const uint16_t num_rom_banks_mask[] =
	{
		2, 4, 8, 16, 32, 64, 128, 256, 512
	};
	const uint8_t num_ram_banks[] = { 0, 1, 1, 4, 16, 8 };

	gb->gb_rom_read = gb_rom_read;
	gb->gb_cart_ram_read = gb_cart_ram_read;
	gb->gb_cart_ram_write = gb_cart_ram_write;
	gb->gb_error = gb_error;
	gb->direct.priv = priv;

	/* Initialise serial transfer function to NULL. If the front-end does
	 * not provide serial support, Peanut-GB will emulate no cable connected
	 * automatically. */
	gb->gb_serial_tx = NULL;
	gb->gb_serial_rx = NULL;

	gb->gb_bootrom_read = NULL;

	/* Check valid ROM using checksum value. */
	{
		uint8_t x = 0;

		for(uint16_t i = 0x0134; i <= 0x014C; i++)
			x = x - gb->gb_rom_read(gb, i) - 1;

		if(x != gb->gb_rom_read(gb, ROM_HEADER_CHECKSUM_LOC))
			return GB_INIT_INVALID_CHECKSUM;
	}

	/* Check if cartridge type is supported, and set MBC type. */
	{
		const uint8_t mbc_value = gb->gb_rom_read(gb, mbc_location);

		if(mbc_value > sizeof(cart_mbc) - 1 ||
				(gb->mbc = cart_mbc[mbc_value]) == -1)
			return GB_INIT_CARTRIDGE_UNSUPPORTED;
	}

	gb->cart_ram = cart_ram[gb->gb_rom_read(gb, mbc_location)];
	gb->num_rom_banks_mask = num_rom_banks_mask[gb->gb_rom_read(gb, bank_count_location)] - 1;
	gb->num_ram_banks = num_ram_banks[gb->gb_rom_read(gb, ram_size_location)];

	gb->lcd_blank = 0;
	gb->display.lcd_draw_line = NULL;

	gb_reset(gb);

	return GB_INIT_NO_ERROR;
}

const char* gb_get_rom_name(struct gb_s* gb, char *title_str)
{
	uint_fast16_t title_loc = 0x134;
	/* End of title may be 0x13E for newer games. */
	const uint_fast16_t title_end = 0x143;
	const char* title_start = title_str;

	for(; title_loc <= title_end; title_loc++)
	{
		const char title_char = gb->gb_rom_read(gb, title_loc);

		if(title_char >= ' ' && title_char <= '_')
		{
			*title_str = title_char;
			title_str++;
		}
		else
			break;
	}

	*title_str = '\0';
	return title_start;
}

#if ENABLE_LCD
void gb_init_lcd(struct gb_s *gb,
		void (*lcd_draw_line)(struct gb_s *gb,
			const uint8_t *pixels,
			const uint_fast8_t line))
{
	gb->display.lcd_draw_line = lcd_draw_line;

	gb->direct.interlace = 0;
	gb->display.interlace_count = 0;
	gb->direct.frame_skip = 0;
	gb->display.frame_skip_count = 0;

	gb->display.window_clear = 0;
	gb->display.WY = 0;

	return;
}
#endif

void gb_set_bootrom(struct gb_s *gb,
		 uint8_t (*gb_bootrom_read)(struct gb_s*, const uint_fast16_t))
{
	gb->gb_bootrom_read = gb_bootrom_read;
}

/**
 * This was taken from SameBoy, which is released under MIT Licence.
 */
void gb_tick_rtc(struct gb_s *gb)
{
	/* is timer running? */
	if((gb->cart_rtc[4] & 0x40) == 0)
	{
		if(++gb->rtc_bits.sec == 60)
		{
			gb->rtc_bits.sec = 0;

			if(++gb->rtc_bits.min == 60)
			{
				gb->rtc_bits.min = 0;

				if(++gb->rtc_bits.hour == 24)
				{
					gb->rtc_bits.hour = 0;

					if(++gb->rtc_bits.yday == 0)
					{
						if(gb->rtc_bits.high & 1)  /* Bit 8 of days*/
						{
							gb->rtc_bits.high |= 0x80; /* Overflow bit */
						}

						gb->rtc_bits.high ^= 1;
					}
				}
			}
		}
	}
}

void gb_set_rtc(struct gb_s *gb, const struct tm * const time)
{
	gb->cart_rtc[0] = time->tm_sec;
	gb->cart_rtc[1] = time->tm_min;
	gb->cart_rtc[2] = time->tm_hour;
	gb->cart_rtc[3] = time->tm_yday & 0xFF; /* Low 8 bits of day counter. */
	gb->cart_rtc[4] = time->tm_yday >> 8; /* High 1 bit of day counter. */
}
#endif // PEANUT_GB_HEADER_ONLY

/** Function prototypes: Required functions **/
/**
 * Initialises the emulator context to a known state. Call this before calling
 * any other peanut-gb function.
 * To reset the emulator, you can call gb_reset() instead.
 *
 * \param gb	Allocated emulator context. Must not be NULL.
 * \param gb_rom_read Pointer to function that reads ROM data. ROM banking is
 * 		already handled by Peanut-GB. Must not be NULL.
 * \param gb_cart_ram_read Pointer to function that reads Cart RAM. Must not be
 * 		NULL.
 * \param gb_cart_ram_write Pointer to function to writes to Cart RAM. Must not
 * 		be NULL.
 * \param gb_error Pointer to function that is called when an unrecoverable
 *		error occurs. Must not be NULL. Returning from this
 *		function is undefined and will result in SIGABRT.
 * \param priv	Private data that is stored within the emulator context. Set to
 * 		NULL if unused.
 * \returns	0 on success or an enum that describes the error.
 */
enum gb_init_error_e gb_init(struct gb_s *gb,
			     uint8_t (*gb_rom_read)(struct gb_s*, const uint_fast32_t),
			     uint8_t (*gb_cart_ram_read)(struct gb_s*, const uint_fast32_t),
			     void (*gb_cart_ram_write)(struct gb_s*, const uint_fast32_t, const uint8_t),
			     void (*gb_error)(struct gb_s*, const enum gb_error_e, const uint16_t),
			     void *priv);

/**
 * Executes the emulator and runs for one frame.
 *
 * \param	An initialised emulator context. Must not be NULL.
 */
void gb_run_frame(struct gb_s *gb);

/**
 * Internal function used to step the CPU. Used mainly for testing.
 * Use gb_run_frame() instead.
 *
 * \param	An initialised emulator context. Must not be NULL.
 */
void __gb_step_cpu(struct gb_s *gb);

/** Function prototypes: Optional Functions **/
/**
 * Reset the emulator, like turning the Game Boy off and on again.
 * This function can be called at any time.
 *
 * \param	An initialised emulator context. Must not be NULL.
 */
void gb_reset(struct gb_s *gb);

/**
 * Initialises the display context of the emulator. Only available when
 * ENABLE_LCD is defined to a non-zero value.
 * The pixel data sent to lcd_draw_line comes with both shade and layer data.
 * The first two least significant bits are the shade data (black, dark, light,
 * white). Bits 4 and 5 are layer data (OBJ0, OBJ1, BG), which can be used to
 * add more colours to the game in the same way that the Game Boy Color does to
 * older Game Boy games.
 * This function can be called at any time.
 *
 * \param gb	An initialised emulator context. Must not be NULL.
 * \param lcd_draw_line Pointer to function that draws the 2-bit pixel data on the line
 *		"line". Must not be NULL.
 */
#if ENABLE_LCD
void gb_init_lcd(struct gb_s *gb,
		void (*lcd_draw_line)(struct gb_s *gb,
			const uint8_t *pixels,
			const uint_fast8_t line));
#endif

/**
 * Initialises the serial connection of the emulator. This function is optional,
 * and if not called, the emulator will assume that no link cable is connected
 * to the game.
 *
 * \param gb	An initialised emulator context. Must not be NULL.
 * \param gb_serial_tx Pointer to function that transmits a byte of data over
 *		the serial connection. Must not be NULL.
 * \param gb_serial_rx Pointer to function that receives a byte of data over the
 *		serial connection. If no byte is received,
 *		return GB_SERIAL_RX_NO_CONNECTION. Must not be NULL.
 */
void gb_init_serial(struct gb_s *gb,
		    void (*gb_serial_tx)(struct gb_s*, const uint8_t),
		    enum gb_serial_rx_ret_e (*gb_serial_rx)(struct gb_s*,
			    uint8_t*));

/**
 * Obtains the save size of the game (size of the Cart RAM). Required by the
 * frontend to allocate enough memory for the Cart RAM.
 *
 * \param gb	An initialised emulator context. Must not be NULL.
 * \returns	Size of the Cart RAM in bytes. 0 if Cartridge has not battery
 *		backed RAM.
 */
uint_fast32_t gb_get_save_size(struct gb_s *gb);

/**
 * Calculates and returns a hash of the game header in the same way the Game
 * Boy Color does for colourising old Game Boy games. The frontend can use this
 * hash to automatically set a colour palette.
 *
 * \param gb	An initialised emulator context. Must not be NULL.
 * \returns	Hash of the game header.
 */
uint8_t gb_colour_hash(struct gb_s *gb);

/**
 * Returns the title of ROM.
 *
 * \param gb	An initialised emulator context. Must not be NULL.
 * \param title_str Allocated string at least 16 characters.
 * \returns	Pointer to start of string, null terminated.
 */
const char* gb_get_rom_name(struct gb_s* gb, char *title_str);

/**
 * Tick the internal RTC by one second. This does not affect games with no RTC
 * support.
 *
 * \param gb	An initialised emulator context. Must not be NULL.
 */
void gb_tick_rtc(struct gb_s *gb);

/**
 * Set initial values in RTC.
 * Should be called after gb_init().
 *
 * \param gb	An initialised emulator context. Must not be NULL.
 * \param time	Time structure with date and time.
 */
void gb_set_rtc(struct gb_s *gb, const struct tm * const time);

/**
 * Use boot ROM on reset. gb_reset() must be called for this to take affect.
 * \param gb 	An initialised emulator context. Must not be NULL.
 * \param gb_bootrom_read Function pointer to read boot ROM binary.
 */
void gb_set_bootrom(struct gb_s *gb,
	uint8_t (*gb_bootrom_read)(struct gb_s*, const uint_fast16_t));

/* Undefine CPU Flag helper functions. */
#undef PEANUT_GB_CPUFLAG_MASK_CARRY
#undef PEANUT_GB_CPUFLAG_MASK_HALFC
#undef PEANUT_GB_CPUFLAG_MASK_ARITH
#undef PEANUT_GB_CPUFLAG_MASK_ZERO
#undef PEANUT_GB_CPUFLAG_BIT_CARRY
#undef PEANUT_GB_CPUFLAG_BIT_HALFC
#undef PEANUT_GB_CPUFLAG_BIT_ARITH
#undef PEANUT_GB_CPUFLAG_BIT_ZERO
#undef PGB_SET_CARRY
#undef PGB_SET_HALFC
#undef PGB_SET_ARITH
#undef PGB_SET_ZERO
#undef PGB_GET_CARRY
#undef PGB_GET_HALFC
#undef PGB_GET_ARITH
#undef PGB_GET_ZERO
#endif //PEANUT_GB_H<|MERGE_RESOLUTION|>--- conflicted
+++ resolved
@@ -173,18 +173,12 @@
 #define LCDC_OBJ_ENABLE     0x02
 #define LCDC_BG_ENABLE      0x01
 
-<<<<<<< HEAD
-/* LCD characteristics */
-#define LCD_LINE_CYCLES     456
-#define LCD_MODE_0_CYCLES   0
-=======
 /** LCD characteristics **/
 /* PPU cycles through modes every 456 cycles. */
 #define LCD_LINE_CYCLES     456
 /* Mode 0 starts on cycle 372. */
 #define LCD_MODE_0_CYCLES   372
 /* Mode 2 starts on cycle 204. */
->>>>>>> d5c8230e
 #define LCD_MODE_2_CYCLES   204
 /* Mode 3 starts on cycle 284. */
 #define LCD_MODE_3_CYCLES   284
@@ -1117,7 +1111,6 @@
 {
 	/* DIV register timing */
 	gb->counter.div_count += inst_cycles;
-
 	while(gb->counter.div_count >= DIV_CYCLES)
 	{
 		gb->hram_io[IO_DIV]++;
@@ -1129,7 +1122,7 @@
 	{
 		/* If new transfer, call TX function. */
 		if(gb->counter.serial_count == 0 &&
-		   gb->gb_serial_tx != NULL)
+				gb->gb_serial_tx != NULL)
 			(gb->gb_serial_tx)(gb, gb->hram_io[IO_SB]);
 
 		gb->counter.serial_count += inst_cycles;
@@ -1143,8 +1136,8 @@
 			uint8_t rx;
 
 			if(gb->gb_serial_rx != NULL &&
-			   (gb->gb_serial_rx(gb, &rx) ==
-			    GB_SERIAL_RX_SUCCESS))
+					(gb->gb_serial_rx(gb, &rx) ==
+					 GB_SERIAL_RX_SUCCESS))
 			{
 				gb->hram_io[IO_SB] = rx;
 
@@ -1181,7 +1174,7 @@
 		gb->counter.tima_count += inst_cycles;
 
 		while(gb->counter.tima_count >=
-		      TAC_CYCLES[gb->hram_io[IO_TAC] & IO_TAC_RATE_MASK])
+				TAC_CYCLES[gb->hram_io[IO_TAC] & IO_TAC_RATE_MASK])
 		{
 			gb->counter.tima_count -=
 				TAC_CYCLES[gb->hram_io[IO_TAC] & IO_TAC_RATE_MASK];
@@ -1195,9 +1188,9 @@
 		}
 	}
 
-	/* TODO Check behaviour of LCD during LCD power off state. */
-	/* If LCD is off, don't update LCD state. */
-	if((gb->hram_io[IO_LCDC] & LCDC_ENABLE) == 0)
+	/* If LCD is off, don't update LCD state or increase the LCD
+	 * ticks. */
+	if(!(gb->hram_io[IO_LCDC] & LCDC_ENABLE))
 		return;
 
 	/* LCD Timing */
@@ -1208,23 +1201,21 @@
 	{
 		gb->counter.lcd_count -= LCD_LINE_CYCLES;
 
-		/* Check for LY=LYC interrupt. */
-		/* TODO: When LY=0, interrupt should not be triggered. */
-		// gb->hram_io[IO_LY] != 0 &&
+		/* Next line */
+		gb->hram_io[IO_LY] = (gb->hram_io[IO_LY] + 1) % LCD_VERT_LINES;
+
+		/* LYC Update */
 		if(gb->hram_io[IO_LY] == gb->hram_io[IO_LYC])
 		{
 			/* Set IO_STAT to show LY=LYC. */
 			gb->hram_io[IO_STAT] |= STAT_LYC_COINC;
 
-			/* If LY=LYC interrupt is enabled, trigger it.*/
+			/* If LY=LYC interrupt is enabled, trigger it. */
 			if(gb->hram_io[IO_STAT] & STAT_LYC_INTR)
 				gb->hram_io[IO_IF] |= LCDC_INTR;
 		}
 		else
 			gb->hram_io[IO_STAT] &= 0xFB;
-
-		/* Next line */
-		gb->hram_io[IO_LY] = (gb->hram_io[IO_LY] + 1) % LCD_VERT_LINES;
 
 		/* VBLANK Start */
 		if(gb->hram_io[IO_LY] == LCD_HEIGHT)
@@ -1239,28 +1230,27 @@
 				gb->hram_io[IO_IF] |= LCDC_INTR;
 
 #if ENABLE_LCD
-
-		/* If frame skip is activated, check if we need to draw
-		 * the frame or skip it. */
-		if(gb->direct.frame_skip)
-		{
-			gb->display.frame_skip_count =
-				!gb->display.frame_skip_count;
-		}
-
-		/* If interlaced is activated, change which lines get
-		 * updated. Also, only update lines on frames that are
-		 * actually drawn when frame skip is enabled. */
-		if(gb->direct.interlace &&
-			(!gb->direct.frame_skip ||
-				gb->display.frame_skip_count))
-		{
-			gb->display.interlace_count =
-				!gb->display.interlace_count;
-		}
+			/* If frame skip is activated, check if we need to draw
+			 * the frame or skip it. */
+			if(gb->direct.frame_skip)
+			{
+				gb->display.frame_skip_count =
+					!gb->display.frame_skip_count;
+			}
+
+			/* If interlaced is activated, change which lines get
+			 * updated. Also, only update lines on frames that are
+			 * actually drawn when frame skip is enabled. */
+			if(gb->direct.interlace &&
+					(!gb->direct.frame_skip ||
+					 gb->display.frame_skip_count))
+			{
+				gb->display.interlace_count =
+					!gb->display.interlace_count;
+			}
 #endif
 		}
-			/* Normal Line */
+		/* Normal Line */
 		else if(gb->hram_io[IO_LY] < LCD_HEIGHT)
 		{
 			if(gb->hram_io[IO_LY] == 0)
@@ -1280,32 +1270,10 @@
 			if(gb->counter.lcd_count < LCD_MODE_2_CYCLES)
 				inst_cycles = LCD_MODE_2_CYCLES - gb->counter.lcd_count;
 		}
-#if 0
-		else if(gb->hram_io[IO_LY] == 153)
-		{
-			if(gb->counter.lcd_count == 0)
-				gb->hram_io[IO_STAT] &= ~STAT_LYC_COINC;
-			else if(gb->counter.lcd_count == 4 &&
-				gb->hram_io[IO_LY] == gb->hram_io[IO_LYC])
-			{
-				gb->hram_io[IO_IF] |= LCDC_INTR;
-			}
-			else if(gb->counter.lcd_count == 8)
-			{
-				gb->hram_io[IO_STAT] &= ~STAT_LYC_COINC;
-				gb->hram_io[IO_IF] &= ~LCDC_INTR;
-			}
-			else if(gb->counter.lcd_count >= 12 &&
-				gb->hram_io[IO_LYC] == 0)
-			{
-				gb->hram_io[IO_IF] |= LCDC_INTR;
-			}
-		}
-#endif
 	}
 	/* OAM access */
 	else if((gb->hram_io[IO_STAT] & STAT_MODE) == IO_STAT_MODE_HBLANK &&
-		gb->counter.lcd_count >= LCD_MODE_2_CYCLES)
+			gb->counter.lcd_count >= LCD_MODE_2_CYCLES)
 	{
 		gb->hram_io[IO_STAT] =
 			(gb->hram_io[IO_STAT] & ~STAT_MODE) | IO_STAT_MODE_SEARCH_OAM;
@@ -1317,9 +1285,9 @@
 		if (gb->counter.lcd_count < LCD_MODE_3_CYCLES)
 			inst_cycles = LCD_MODE_3_CYCLES - gb->counter.lcd_count;
 	}
-		/* Update LCD */
+	/* Update LCD */
 	else if((gb->hram_io[IO_STAT] & STAT_MODE) == IO_STAT_MODE_SEARCH_OAM &&
-		gb->counter.lcd_count >= LCD_MODE_3_CYCLES)
+			gb->counter.lcd_count >= LCD_MODE_3_CYCLES)
 	{
 		gb->hram_io[IO_STAT] =
 			(gb->hram_io[IO_STAT] & ~STAT_MODE) | IO_STAT_MODE_SEARCH_TRANSFER;
@@ -1328,8 +1296,8 @@
 			__gb_draw_line(gb);
 #endif
 		/* If halted immediately jump to next LCD mode. */
-		if (gb->counter.lcd_count < LCD_LINE_CYCLES)
-			inst_cycles = LCD_LINE_CYCLES - gb->counter.lcd_count;
+		if (gb->counter.lcd_count < LCD_MODE_0_CYCLES)
+			inst_cycles = LCD_MODE_0_CYCLES - gb->counter.lcd_count;
 	}
 }
 
@@ -2603,7 +2571,6 @@
 		int_fast16_t halt_cycles = INT_FAST16_MAX;
 
 		/* TODO: Emulate HALT bug? */
-
 		if((gb->hram_io[IO_IE] & gb->hram_io[IO_IF] & ANY_INTR) != 0)
 		{
 			/* Halt bug. */
@@ -3439,202 +3406,9 @@
 		PGB_UNREACHABLE();
 	}
 
-<<<<<<< HEAD
 	do {
 		__gb_tick(gb, inst_cycles);
 		/* If halted, loop until an interrupt occurs. */
-=======
-	do
-	{
-		/* DIV register timing */
-		gb->counter.div_count += inst_cycles;
-		while(gb->counter.div_count >= DIV_CYCLES)
-		{
-			gb->hram_io[IO_DIV]++;
-			gb->counter.div_count -= DIV_CYCLES;
-		}
-
-		/* Check serial transmission. */
-		if(gb->hram_io[IO_SC] & SERIAL_SC_TX_START)
-		{
-			/* If new transfer, call TX function. */
-			if(gb->counter.serial_count == 0 &&
-				gb->gb_serial_tx != NULL)
-				(gb->gb_serial_tx)(gb, gb->hram_io[IO_SB]);
-
-			gb->counter.serial_count += inst_cycles;
-
-			/* If it's time to receive byte, call RX function. */
-			if(gb->counter.serial_count >= SERIAL_CYCLES)
-			{
-				/* If RX can be done, do it. */
-				/* If RX failed, do not change SB if using external
-				 * clock, or set to 0xFF if using internal clock. */
-				uint8_t rx;
-
-				if(gb->gb_serial_rx != NULL &&
-					(gb->gb_serial_rx(gb, &rx) ==
-						GB_SERIAL_RX_SUCCESS))
-				{
-					gb->hram_io[IO_SB] = rx;
-
-					/* Inform game of serial TX/RX completion. */
-					gb->hram_io[IO_SC] &= 0x01;
-					gb->hram_io[IO_IF] |= SERIAL_INTR;
-				}
-				else if(gb->hram_io[IO_SC] & SERIAL_SC_CLOCK_SRC)
-				{
-					/* If using internal clock, and console is not
-					 * attached to any external peripheral, shifted
-					 * bits are replaced with logic 1. */
-					gb->hram_io[IO_SB] = 0xFF;
-
-					/* Inform game of serial TX/RX completion. */
-					gb->hram_io[IO_SC] &= 0x01;
-					gb->hram_io[IO_IF] |= SERIAL_INTR;
-				}
-				else
-				{
-					/* If using external clock, and console is not
-					 * attached to any external peripheral, bits are
-					 * not shifted, so SB is not modified. */
-				}
-
-				gb->counter.serial_count = 0;
-			}
-		}
-
-		/* TIMA register timing */
-		/* TODO: Change tac_enable to struct of TAC timer control bits. */
-		if(gb->hram_io[IO_TAC] & IO_TAC_ENABLE_MASK)
-		{
-			gb->counter.tima_count += inst_cycles;
-
-			while(gb->counter.tima_count >=
-				TAC_CYCLES[gb->hram_io[IO_TAC] & IO_TAC_RATE_MASK])
-			{
-				gb->counter.tima_count -=
-					TAC_CYCLES[gb->hram_io[IO_TAC] & IO_TAC_RATE_MASK];
-
-				if(++gb->hram_io[IO_TIMA] == 0)
-				{
-					gb->hram_io[IO_IF] |= TIMER_INTR;
-					/* On overflow, set TMA to TIMA. */
-					gb->hram_io[IO_TIMA] = gb->hram_io[IO_TMA];
-				}
-			}
-		}
-
-		/* If LCD is off, don't update LCD state or increase the LCD
-		 * ticks. */
-		if(!(gb->hram_io[IO_LCDC] & LCDC_ENABLE))
-			continue;
-
-		/* LCD Timing */
-		gb->counter.lcd_count += inst_cycles;
-
-		/* New Scanline */
-		if(gb->counter.lcd_count >= LCD_LINE_CYCLES)
-		{
-			gb->counter.lcd_count -= LCD_LINE_CYCLES;
-
-			/* Next line */
-			gb->hram_io[IO_LY] = (gb->hram_io[IO_LY] + 1) % LCD_VERT_LINES;
-
-			/* LYC Update */
-			if(gb->hram_io[IO_LY] == gb->hram_io[IO_LYC])
-			{
-				gb->hram_io[IO_STAT] |= STAT_LYC_COINC;
-
-				if(gb->hram_io[IO_STAT] & STAT_LYC_INTR)
-					gb->hram_io[IO_IF] |= LCDC_INTR;
-			}
-			else
-				gb->hram_io[IO_STAT] &= 0xFB;
-
-			/* VBLANK Start */
-			if(gb->hram_io[IO_LY] == LCD_HEIGHT)
-			{
-				gb->hram_io[IO_STAT] =
-					(gb->hram_io[IO_STAT] & ~STAT_MODE) | IO_STAT_MODE_VBLANK;
-				gb->gb_frame = 1;
-				gb->hram_io[IO_IF] |= VBLANK_INTR;
-				gb->lcd_blank = 0;
-
-				if(gb->hram_io[IO_STAT] & STAT_MODE_1_INTR)
-					gb->hram_io[IO_IF] |= LCDC_INTR;
-
-#if ENABLE_LCD
-				/* If frame skip is activated, check if we need to draw
-				 * the frame or skip it. */
-				if(gb->direct.frame_skip)
-				{
-					gb->display.frame_skip_count =
-						!gb->display.frame_skip_count;
-				}
-
-				/* If interlaced is activated, change which lines get
-				 * updated. Also, only update lines on frames that are
-				 * actually drawn when frame skip is enabled. */
-				if(gb->direct.interlace &&
-						(!gb->direct.frame_skip ||
-						 gb->display.frame_skip_count))
-				{
-					gb->display.interlace_count =
-						!gb->display.interlace_count;
-				}
-#endif
-			}
-			/* Normal Line */
-			else if(gb->hram_io[IO_LY] < LCD_HEIGHT)
-			{
-				if(gb->hram_io[IO_LY] == 0)
-				{
-					/* Clear Screen */
-					gb->display.WY = gb->hram_io[IO_WY];
-					gb->display.window_clear = 0;
-				}
-
-				gb->hram_io[IO_STAT] =
-					(gb->hram_io[IO_STAT] & ~STAT_MODE) | IO_STAT_MODE_HBLANK;
-
-				if(gb->hram_io[IO_STAT] & STAT_MODE_0_INTR)
-					gb->hram_io[IO_IF] |= LCDC_INTR;
-
-				/* If halted immediately jump to next LCD mode. */
-				if(gb->counter.lcd_count < LCD_MODE_2_CYCLES)
-					inst_cycles = LCD_MODE_2_CYCLES - gb->counter.lcd_count;
-			}
-		}
-		/* OAM access */
-		else if((gb->hram_io[IO_STAT] & STAT_MODE) == IO_STAT_MODE_HBLANK &&
-				gb->counter.lcd_count >= LCD_MODE_2_CYCLES)
-		{
-			gb->hram_io[IO_STAT] =
-				(gb->hram_io[IO_STAT] & ~STAT_MODE) | IO_STAT_MODE_SEARCH_OAM;
-
-			if(gb->hram_io[IO_STAT] & STAT_MODE_2_INTR)
-				gb->hram_io[IO_IF] |= LCDC_INTR;
-
-			/* If halted immediately jump to next LCD mode. */
-			if (gb->counter.lcd_count < LCD_MODE_3_CYCLES)
-				inst_cycles = LCD_MODE_3_CYCLES - gb->counter.lcd_count;
-		}
-		/* Update LCD */
-		else if((gb->hram_io[IO_STAT] & STAT_MODE) == IO_STAT_MODE_SEARCH_OAM &&
-				gb->counter.lcd_count >= LCD_MODE_3_CYCLES)
-		{
-			gb->hram_io[IO_STAT] =
-				(gb->hram_io[IO_STAT] & ~STAT_MODE) | IO_STAT_MODE_SEARCH_TRANSFER;
-#if ENABLE_LCD
-			if(!gb->lcd_blank)
-				__gb_draw_line(gb);
-#endif
-			/* If halted immediately jump to next LCD mode. */
-			if (gb->counter.lcd_count < LCD_MODE_0_CYCLES)
-				inst_cycles = LCD_MODE_0_CYCLES - gb->counter.lcd_count;
-		}
->>>>>>> d5c8230e
 	} while(gb->gb_halt && (gb->hram_io[IO_IF] & gb->hram_io[IO_IE]) == 0);
 
 }
